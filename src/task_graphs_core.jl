--- conflicted
+++ resolved
@@ -691,36 +691,19 @@
     delete_nodes!
 
 function get_leaf_operation_vtxs(schedule::OperatingSchedule)
-<<<<<<< HEAD
     terminal_vtxs = Int[]
     for v in get_all_terminal_nodes(schedule)
         if typeof(get_node_from_id(schedule, get_vtx_id(schedule,v))) == Operation
             push!(terminal_vtxs,v)
-=======
-    G = get_graph(schedule)
-    root_vtxs = Int[]
-    for v in vertices(G)
-        if is_terminal_node(G,v)
-            if typeof(get_node_from_id(schedule, get_vtx_id(schedule,v))) == Operation
-                push!(root_vtxs,v)
-            end
->>>>>>> e4014d54
         end
     end
     return terminal_vtxs
 end
 function set_leaf_operation_vtxs!(schedule::OperatingSchedule)
-<<<<<<< HEAD
     empty!(get_terminal_vtxs(schedule))
     empty!(get_root_node_weights(schedule))
     for vtx in get_leaf_operation_vtxs(schedule)
         push!(get_terminal_vtxs(schedule),vtx)
-=======
-    empty!(get_root_vtxs(schedule))
-    empty!(get_root_node_weights(schedule))
-    for vtx in  get_leaf_operation_vtxs(schedule)
-        push!(get_root_vtxs(schedule),vtx)
->>>>>>> e4014d54
         get_root_node_weights(schedule)[vtx] = 1.0
     end
     schedule
@@ -1050,7 +1033,6 @@
         )
 end
 
-<<<<<<< HEAD
 # """
 #     construct_project_schedule
 #
@@ -1176,8 +1158,6 @@
 #     # end
 # end
 
-=======
->>>>>>> e4014d54
 export
     construct_partial_project_schedule
 
@@ -1329,7 +1309,6 @@
     return current_id, node
 end
 
-<<<<<<< HEAD
 # ################################################################################
 # ############################## New Functionality ###############################
 # ################################################################################
@@ -1448,8 +1427,6 @@
 
 export get_assignment_dict
 
-=======
->>>>>>> e4014d54
 """
     get_assignment_dict(assignment_matrix,N,M)
 
@@ -1472,7 +1449,6 @@
     end
     assignment_dict
 end
-<<<<<<< HEAD
 #
 # export
 #     add_job_shop_constraints!,
@@ -2540,9 +2516,6 @@
 
 # function update_project_schedule!(milp_model::AssignmentMILP,project_schedule::P,problem_spec::T,adj_matrix,DEBUG::Bool=false) where {P<:OperatingSchedule,T<:ProblemSpec}
 # end
-=======
-
->>>>>>> e4014d54
 
 
 # end # module TaskGraphCore