# module TaskGraphsCore

# using Parameters
# using LightGraphs, MetaGraphs
# using GraphUtils
# using DataStructures
# using JuMP
# using Gurobi
# using TOML
# using CRCBS
# using SparseArrays
#
# using ..TaskGraphs

function TOML.print(io,dict::Dict{Symbol,A}) where {A}
    TOML.print(io,Dict(string(k)=>v for (k,v) in dict))
end

export
    get_debug_file_id,
    reset_debug_file_id!

DEBUG_ID_COUNTER = 0
get_debug_file_id() = Int(global DEBUG_ID_COUNTER += 1)
function reset_debug_file_id!()
    global DEBUG_ID_COUNTER = 0
end

export
    ProblemSpec

"""
    ProblemSpec{G}

Encodes the the relaxed PC-TAPF problem that ignores collision-avoidance
constraints.

Elements:
- N::Int - num robots
- M::Int - num tasks
- graph::G - task graph
- Δt::Vector{Float64}  - durations of operations
- tr0_::Dict{Int,Float64} - robot start times
- to0_::Dict{Int,Float64} - object start times
- terminal_vtxs::Vector{Set{Int}} - identifies "project heads"
- weights::Dict{Int,Float64} - stores weights associated with each project head
- cost_function::F - the optimization objective (default is SumOfMakeSpans)
- s0::Vector{Int} - pickup stations for each task
- sF::Vector{Int} - delivery station for each task
- nR::Vector{Int} - num robots required for each task (>1 => collaborative task)
"""
@with_kw struct ProblemSpec{G,F,T}
    N::Int                  = 0 # num robots
    M::Int                  = 0 # num tasks
    graph::G                = DiGraph() # delivery graph
    D::T                    = zeros(0,0) # full distance matrix
    Δt::Vector{Float64}     = Vector{Float64}() # durations of operations
    Δt_collect::Vector{Float64} = zeros(M) # duration of COLLECT operations
    Δt_deliver::Vector{Float64} = zeros(M) # duration of DELIVER operations
    tr0_::Dict{Int,Float64} = Dict{Int,Float64}() # robot start times
    to0_::Dict{Int,Float64} = Dict{Int,Float64}() # object start times
    terminal_vtxs::Vector{Set{Int}} = [get_all_terminal_nodes(graph)]
    weights::Dict{Int,Float64} = Dict{Int,Float64}(v=>1.0 for v in 1:length(terminal_vtxs))
    cost_function::F        = SumOfMakeSpans()
    r0::Vector{Int} = zeros(N)
    s0::Vector{Int} = zeros(M) # pickup stations for each task
    sF::Vector{Int} = zeros(M) # delivery station for each task
    nR::Vector{Int} = ones(M) # num robots required for each task (>1 => collaborative task)
end
TaskGraphs.get_distance(spec::ProblemSpec,args...) = get_distance(spec.D,args...)

export
    ProjectSpec,
    get_initial_nodes,
    add_operation!,
    set_initial_condition!,
    set_final_condition!,
    get_initial_condition,
    get_final_condition,
    get_duration_vector,
    construct_operation

"""
    ProjectSpec{G}

Encodes a list of operations that must be performed in order to complete a
specific project, in addition to the dependencies between those operations.

Elements:
- initial_conditions::Vector{OBJECT_AT} - maps object id to initial condition predicate
- final_conditions::Vector{OBJECT_AT} - maps object id to final condition predicate
- operations::Vector{Operation} - list of manufacturing operations
- pre_deps::Dict{Int,Set{Int}} - maps object id to ids of operations that are required to produce that object
- post_deps::Dict{Int,Set{Int}} - maps object id to ids of operations that depend on that object
- graph::G
- terminal_vtxs::Set{Int}
- weights::Dict{Int,Float64}
- M::Int
- weight::Float64
- object_id_to_idx::Dict{Int,Int}
"""
@with_kw struct ProjectSpec{G}
    initial_conditions::Vector{OBJECT_AT} = Vector{OBJECT_AT}()
    final_conditions::Vector{OBJECT_AT} = Vector{OBJECT_AT}()
    operations::Vector{Operation} = Vector{Operation}()
    pre_deps::Dict{Int,Set{Int}}  = Dict{Int,Set{Int}}() # id => (pre_conditions)
    post_deps::Dict{Int,Set{Int}} = Dict{Int,Set{Int}}()
    graph::G                      = DiGraph()
    terminal_vtxs::Set{Int}          = Set{Int}()
    weights::Dict{Int,Float64}    = Dict{Int,Float64}(v=>1.0 for v in terminal_vtxs)
    weight::Float64               = 1.0
    M::Int                        = length(initial_conditions)
    object_id_to_idx::Dict{Int,Int} = Dict{Int,Int}(get_id(get_object_id(id))=>k for (k,id) in enumerate(initial_conditions))
    op_id_to_vtx::Dict{Int,Int}    = Dict{Int,Int}()
end
get_initial_nodes(spec::ProjectSpec) = setdiff(
    Set(collect(vertices(spec.graph))),collect(keys(spec.pre_deps)))
get_pre_deps(spec::ProjectSpec, op_id::Int) = get(spec.pre_deps, op_id, Set{Int}())
get_post_deps(spec::ProjectSpec, op_id::Int) = get(spec.post_deps, op_id, Set{Int}())
get_num_delivery_tasks(spec::ProjectSpec) = length(collect(union(map(op->union(get_input_ids(op),get_output_ids(op)),spec.operations)...)))
function get_duration_vector(spec::P) where {P<:ProjectSpec}
    Δt = zeros(get_num_delivery_tasks(spec))
    for op in spec.operations
        for id in get_output_ids(op)
            Δt[id] = duration(op)
        end
    end
    Δt
end
function add_pre_dep!(spec::ProjectSpec, object_id::Int, op_id::Int)
    # operation[op_id] is a prereq of object[object_id]
    push!(get!(spec.pre_deps, object_id, Set{Int}()),op_id)
end
function add_post_dep!(spec::ProjectSpec, object_id::Int, op_id::Int)
    # operation[op_id] is a postreq of object[object_id]
    push!(get!(spec.post_deps, object_id, Set{Int}()),op_id)
end
function set_condition!(spec,object_id,pred,array)
    idx = get!(spec.object_id_to_idx,object_id,length(spec.object_id_to_idx)+1)
    @assert haskey(spec.object_id_to_idx, object_id)
    while idx > length(array)
        push!(array,OBJECT_AT(-1,-1))
    end
    @assert idx <= length(array)
    array[idx] = pred
    array
end
set_initial_condition!(spec,object_id,pred) = set_condition!(spec,object_id,pred,spec.initial_conditions)
set_final_condition!(spec,object_id,pred) = set_condition!(spec,object_id,pred,spec.final_conditions)
get_condition(spec,object_id,array) = get(array,get(spec.object_id_to_idx,object_id,-1),OBJECT_AT(object_id,-1))
get_initial_condition(spec,object_id) = get_condition(spec,object_id,spec.initial_conditions)
get_final_condition(spec,object_id) = get_condition(spec,object_id,spec.final_conditions)
function construct_operation(spec::ProjectSpec, station_id, input_ids, output_ids, Δt, id=OperationID(get_unique_operation_id()))
    Operation(
        pre = Set{OBJECT_AT}(map(id->get(spec.final_conditions, spec.object_id_to_idx[id], OBJECT_AT(id,station_id)), input_ids)),
        post = Set{OBJECT_AT}(map(id->get(spec.initial_conditions, spec.object_id_to_idx[id], OBJECT_AT(id,station_id)), output_ids)),
        Δt = Δt,
        station_id = LocationID(station_id),
        id = id
    )
end
function add_operation!(spec::ProjectSpec, op::Operation)
    G = spec.graph
    ops = spec.operations
    add_vertex!(G)
    push!(ops, op)
    spec.op_id_to_vtx[get_id(op)] = nv(G)
    op_id = length(ops)
    @assert op_id == nv(G)
    for pred in postconditions(op)
        object_id = get_id(get_object_id(pred))
        set_initial_condition!(spec,object_id,pred)
        set_final_condition!(spec,object_id,get_final_condition(spec,object_id))
        # object[id] is a product of operation[op_id]
        add_pre_dep!(spec, object_id, op_id)
        for op0_id in get_post_deps(spec, object_id)
            add_edge!(G, op_id, op0_id) # for each operation that requires object[id]
        end
    end
    for pred in preconditions(op)
        object_id = get_id(get_object_id(pred))
        set_initial_condition!(spec,object_id,get_initial_condition(spec,object_id))
        set_final_condition!(spec,object_id,pred)
        # object[id] is a prereq for operation[op_id]
        spec.final_conditions[spec.object_id_to_idx[object_id]]
        add_post_dep!(spec, object_id, op_id)
        for op0_id in get_pre_deps(spec, object_id)
            add_edge!(G, op0_id, op_id) # for each (1) operation that generates object[id]
        end
    end
    # set spec.terminal_vtxs = get_all_terminal_nodes(spec.graph)
    union!(spec.terminal_vtxs, get_all_terminal_nodes(spec.graph))
    intersect!(spec.terminal_vtxs, get_all_terminal_nodes(spec.graph))
    spec
end

export
    read_operation,
    read_project_spec

# Some tools for writing and reading project specs
function TOML.parse(pred::OBJECT_AT)
    [get_id(get_object_id(pred)),get_id(get_location_id(pred))]
end
function TOML.parse(op::Operation)
    toml_dict = Dict()
    toml_dict["pre"] = map(pred->TOML.parse(pred), collect(op.pre))
    toml_dict["post"] = map(pred->TOML.parse(pred), collect(op.post))
    toml_dict["dt"] = duration(op)
    toml_dict["station_id"] = get_id(op.station_id)
    toml_dict["id"] = get_id(op.id)
    return toml_dict
end
function read_operation(toml_dict::Dict)
    op_id = OperationID(get(toml_dict,"id",-1))
    if get_id(op_id) == -1
        op_id = OperationID(get_unique_operation_id())
    end
    op = Operation(
        pre     = Set{OBJECT_AT}(map(arr->OBJECT_AT(arr[1],arr[2]),toml_dict["pre"])),
        post    = Set{OBJECT_AT}(map(arr->OBJECT_AT(arr[1],arr[2]),toml_dict["post"])),
        Δt      = get(toml_dict,"dt",get(toml_dict,"Δt",0.0)),
        station_id = LocationID(get(toml_dict,"station_id",-1)),
        id = op_id
        )
end
function TOML.parse(project_spec::ProjectSpec)
    toml_dict = Dict()
    toml_dict["operations"] = map(op->TOML.parse(op),project_spec.operations)
    # toml_dict["initial_conditions"] = Dict(string(k)=>TOML.parse(pred) for (k,pred) in project_spec.initial_conditions)
    # toml_dict["final_conditions"] = Dict(string(k)=>TOML.parse(pred) for (k,pred) in project_spec.final_conditions)
    toml_dict["initial_conditions"] = map(pred->TOML.parse(pred), project_spec.initial_conditions)
    toml_dict["final_conditions"] = map(pred->TOML.parse(pred), project_spec.final_conditions)
    toml_dict
end
function read_project_spec(toml_dict::Dict)
    project_spec = ProjectSpec()
    if typeof(toml_dict["initial_conditions"]) <: Dict
        object_ids = Int[]
        for (i,arr) in toml_dict["initial_conditions"]
            object_id = arr[1]
            push!(object_ids, object_id)
            station_id = arr[2]
            push!(project_spec.initial_conditions, OBJECT_AT(object_id, station_id))
        end
        sort!(object_ids)
        for (i, object_id) in enumerate(object_ids)
            project_spec.object_id_to_idx[object_id] = i
        end
    elseif typeof(toml_dict["initial_conditions"]) <: AbstractArray
        object_ids = Int[]
        for (i,arr) in enumerate(toml_dict["initial_conditions"])
            object_id = arr[1]
            push!(object_ids, object_id)
            station_id = arr[2]
            push!(project_spec.initial_conditions, OBJECT_AT(object_id, station_id))
            # project_spec.object_id_to_idx[object_id] = i
        end
        sort!(object_ids)
        for (i, object_id) in enumerate(object_ids)
            project_spec.object_id_to_idx[object_id] = i
        end
    end
    if typeof(toml_dict["final_conditions"]) <: Dict
        for (k,arr) in toml_dict["final_conditions"]
            object_id = arr[1]
            station_id = arr[2]
            push!(project_spec.final_conditions, OBJECT_AT(object_id, station_id))
        end
    elseif typeof(toml_dict["final_conditions"]) <: AbstractArray
        for (i,arr) in enumerate(toml_dict["final_conditions"])
            object_id = arr[1]
            station_id = arr[2]
            push!(project_spec.final_conditions, OBJECT_AT(object_id, station_id))
        end
    end
    for op_dict in toml_dict["operations"]
        op = read_operation(op_dict)
        add_operation!(project_spec, op)
    end
    return project_spec
end
function read_project_spec(io)
    read_project_spec(TOML.parsefile(io))
end

export
    SimpleProblemDef,
    read_problem_def

@with_kw struct SimpleProblemDef
    project_spec::ProjectSpec       = ProjectSpec()
    r0::Vector{Int}                 = Int[]
    s0::Vector{Int}                 = Int[]
    sF::Vector{Int}                 = Int[]
    shapes::Vector{Tuple{Int,Int}}  = Vector{Tuple{Int,Int}}([(1,1) for o in s0])
end
SimpleProblemDef(project_spec,r0,s0,sF) = SimpleProblemDef(project_spec=project_spec,r0=r0,s0=s0,sF=sF)

function TOML.parse(def::SimpleProblemDef)
    toml_dict = TOML.parse(def.project_spec)
    toml_dict["r0"] = def.r0
    toml_dict["s0"] = def.s0
    toml_dict["sF"] = def.sF
    toml_dict["shapes"] = map(s->[s...], def.shapes)
    toml_dict
end
function read_problem_def(toml_dict::Dict)
    SimpleProblemDef(
        read_project_spec(toml_dict),
        toml_dict["r0"],
        toml_dict["s0"],
        toml_dict["sF"],
        # map(s->tuple(s...), toml_dict["shapes"])
        map(s->tuple(s...), get(toml_dict,"shapes",[[1,1] for o in toml_dict["s0"]]) )
    )
end
function read_problem_def(io)
    read_problem_def(TOML.parsefile(io))
end

export
    DeliveryTask,
    DeliveryGraph


"""
    DeliveryTask
"""
struct DeliveryTask
    o::Int
    s1::Int
    s2::Int
end

"""
    DeliveryGraph{G}
"""
struct DeliveryGraph{G}
    tasks::Vector{DeliveryTask}
    graph::G
end

export
    construct_delivery_graph

"""
    construct_delivery_graph(project_spec::ProjectSpec,M::Int)

Assumes that initial station ids correspond to object ids.
"""
function construct_delivery_graph(project_spec::ProjectSpec,M::Int)
    delivery_graph = DeliveryGraph(Vector{DeliveryTask}(),MetaDiGraph(M))
    for op in project_spec.operations
        for pred in preconditions(op)
            id = get_id(get_object_id(pred))
            idx = project_spec.object_id_to_idx[id]
            pre = get_initial_condition(project_spec,id)
            post = get_final_condition(project_spec,id)
            push!(delivery_graph.tasks,DeliveryTask(id,get_id(get_location_id(pre)),get_id(get_location_id(post))))
            for j in get_output_ids(op)
                idx2 = project_spec.object_id_to_idx[j]
                add_edge!(delivery_graph.graph, idx, idx2)
            end
        end
    end
    delivery_graph
end

export
    PathSpec,
    generate_path_spec

"""
    PathSpec

Encodes information about the path that must be planned for a particular
schedule node.

Fields:
* `node_type::Symbol = :EMPTY`
* `start_vtx::Int = -1`
* `final_vtx::Int = -1`
* `min_path_duration::Int = 0`
* `agent_id::Int = -1`
* `object_id::Int = -1`
* `plan_path::Bool = true` - flag indicating whether a path must be planned.
    For example, `Operation` nodes do not require any path planning.
* `tight::Bool = false` - if true, the path may not terminate prior to the
    beginning of successors. If `tight == true`, local slack == 0. For example,
    `GO` must not end before `COLLECT` can begin, because this would produce
    empty time between planning phases.
* `static::Bool = false` - if true, the robot must remain in place for this
    planning phase (e.g., COLLECT, DEPOSIT).
* `free::Bool = false` - if true, and if the node is a terminal node, the
    planning must go on until all non-free nodes are completed.
* `fixed::Bool = false` - if true, do not plan path because it is already fixed.
    Instead, retrieve the portion of the path directly from the pre-existing
    solution.
"""
@with_kw struct PathSpec
    node_type           ::Symbol        = :EMPTY
    start_vtx           ::Int           = -1
    final_vtx           ::Int           = -1
    min_path_duration   ::Int           =  0
    agent_id            ::Int           = -1
    object_id           ::Int           = -1
    plan_path           ::Bool          = true
    tight               ::Bool          = false
    static              ::Bool          = false
    free                ::Bool          = false
    fixed               ::Bool          = false
end

export
    OperatingSchedule,
    get_graph,
    get_object_ICs,
    get_object_FCs,
    get_robot_ICs,
    get_actions,
    get_operations,
    get_vtx_ids,
    get_node_from_id,
    get_node_from_vtx,
    get_completion_time,
    get_duration,
    get_vtx,
    get_vtx_id,
    replace_in_schedule!,
    add_to_schedule!,
    # construct_project_schedule,
    process_schedule

"""
    OperatingSchedule

Encodes discrete events/activities that need to take place, and the precedence
constraints between them. Each `ScheduleNode` has a corresponding vertex index
and an `AbstractID`. An edge from node1 to node2 indicates a precedence
constraint between them.
"""
@with_kw struct OperatingSchedule{G<:AbstractGraph} <: AbstractGraph{Int}
    graph               ::G                     = DiGraph()
    planning_nodes      ::Dict{AbstractID,AbstractPlanningPredicate}    = Dict{AbstractID,AbstractPlanningPredicate}()
    vtx_map             ::Dict{AbstractID,Int}  = Dict{AbstractID,Int}()
    # TODO add UID vector so that vertex deletion can be constant time
    vtx_ids             ::Vector{AbstractID}    = Vector{AbstractID}() # maps vertex uid to actual graph node
    path_specs          ::Vector{PathSpec}      = Vector{PathSpec}()
    terminal_vtxs           ::Vector{Int}           = Vector{Int}() # list of "project heads"
    weights             ::Dict{Int,Float64}     = Dict{Int,Float64}() # weights corresponding to project heads
end
Base.zero(schedule::OperatingSchedule{G}) where {G} = OperatingSchedule(graph=G())
LightGraphs.edges(schedule::OperatingSchedule) = edges(schedule.graph)
LightGraphs.is_directed(schedule::OperatingSchedule) = true
for op in [
    :edgetype,:has_edge,:has_vertex,:inneighbors,:ne,:nv,:outneighbors,
    :vertices,:indegree,:outdegree
    ]
    @eval LightGraphs.$op(sched::OperatingSchedule,args...) = $op(sched.graph,args...)
end

CRCBS.get_graph(schedule::P) where {P<:OperatingSchedule}       = schedule.graph
get_vtx_ids(schedule::P) where {P<:OperatingSchedule}     = schedule.vtx_ids
get_terminal_vtxs(schedule::P) where {P<:OperatingSchedule}  = schedule.terminal_vtxs
get_root_node_weights(schedule::P) where {P<:OperatingSchedule}  = schedule.weights

get_node_from_id(schedule::P,id::A) where {P<:OperatingSchedule,A<:AbstractID}= schedule.planning_nodes[id]
CRCBS.get_vtx(schedule::P,id::A) where {P<:OperatingSchedule,A<:AbstractID} = get(schedule.vtx_map, id, -1)
get_vtx_id(schedule::P,v::Int) where {P<:OperatingSchedule}                   = schedule.vtx_ids[v]
get_node_from_vtx(schedule::P,v::Int) where {P<:OperatingSchedule}= schedule.planning_nodes[schedule.vtx_ids[v]]

get_nodes_of_type(schedule::P,T) where {P<:OperatingSchedule} = Dict(get_id(id)=>get_node_from_id(schedule, id) for id in schedule.vtx_ids if typeof(id)<:T)
get_object_ICs(schedule::P) where {P<:OperatingSchedule}  = get_nodes_of_type(schedule,ObjectID)
get_robot_ICs(schedule::P) where {P<:OperatingSchedule}   = get_nodes_of_type(schedule,RobotID)
get_actions(schedule::P) where {P<:OperatingSchedule}     = get_nodes_of_type(schedule,ActionID)
get_operations(schedule::P) where {P<:OperatingSchedule}  = get_nodes_of_type(schedule,OperationID)

export
    set_vtx_map!,
    insert_to_vtx_map!

function set_vtx_map!(schedule::S,pred::P,id::A,v::Int) where {S<:OperatingSchedule,P<:AbstractPlanningPredicate,A<:AbstractID}
    schedule.planning_nodes[id] = pred
    schedule.vtx_map[id] = v
end
function insert_to_vtx_map!(schedule::P,pred,id::ID,idx::Int) where {P<:OperatingSchedule,ID<:AbstractID}
    push!(schedule.vtx_ids, id)
    set_vtx_map!(schedule,pred,id,idx)
end

export
    get_path_spec,
    set_path_spec!,
    add_path_spec!

get_path_spec(schedule::P,v::Int) where {P<:OperatingSchedule} = schedule.path_specs[v]
function set_path_spec!(schedule::P,v::Int,spec::S) where {P<:OperatingSchedule,S<:PathSpec}
    schedule.path_specs[v] = spec
end
function add_path_spec!(schedule::P,spec::S) where {P<:OperatingSchedule,S<:PathSpec}
    push!(schedule.path_specs, spec)
    set_path_spec!(schedule, nv(schedule.graph), spec)
end

export
    ScheduleNode,
    get_schedule_node

struct ScheduleNode{I,V}
    v::Int
    node_id::I
    node::V
    path_spec::PathSpec
end
function get_schedule_node(schedule,node_id::AbstractID)
    v = get_vtx(schedule,node_id)
    node = get_node_from_id(schedule,node_id)
    path_spec = get_path_spec(schedule,v)
    return ScheduleNode(v,node_id,node,path_spec)
end
get_schedule_node(schedule,v::Int) = get_schedule_node(schedule,get_vtx_id(schedule,v))

"""
    generate_path_spec(schedule,spec,node)

Generates a `PathSpec` struct that encodes information about the path to be
planned for `node`.

Arguments:
* schedule::P OperatingSchedule
* spec::ProblemSpec
* node::T <: AbstractPlanningPredicate
"""
function generate_path_spec(schedule::P,spec::T,a::GO) where {P<:OperatingSchedule,T<:ProblemSpec}
    s0 = get_id(get_initial_location_id(a))
    s = get_id(get_destination_location_id(a))
    r = get_id(get_robot_id(a))
    path_spec = PathSpec(
        node_type=Symbol(typeof(a)),
        start_vtx=s0,
        final_vtx=s,
        min_path_duration=get_distance(spec.D,s0,s), # ProblemSpec distance matrix
        agent_id=r,
        tight=true,
        free = (s==-1) # if destination is -1, there is no goal location
        )
end
function generate_path_spec(schedule::P,spec::T,a::CARRY) where {P<:OperatingSchedule,T<:ProblemSpec}
    s0 = get_id(get_initial_location_id(a))
    s = get_id(get_destination_location_id(a))
    r = get_id(get_robot_id(a))
    o = get_id(get_object_id(a))
    path_spec = PathSpec(
        node_type=Symbol(typeof(a)),
        start_vtx=s0,
        final_vtx=s,
        min_path_duration=get_distance(spec.D,s0,s), # ProblemSpec distance matrix
        agent_id=r,
        object_id = o
        )
end
function generate_path_spec(schedule::P,spec::T,a::COLLECT) where {P<:OperatingSchedule,T<:ProblemSpec}
    s0 = get_id(get_initial_location_id(a))
    s = get_id(get_destination_location_id(a))
    r = get_id(get_robot_id(a))
    o = get_id(get_object_id(a))
    path_spec = PathSpec(
        node_type=Symbol(typeof(a)),
        start_vtx=s0,
        final_vtx=s,
        min_path_duration=get(spec.Δt_collect,o,0),
        agent_id=r,
        object_id = o,
        static=true
        )
end
function generate_path_spec(schedule::P,spec::T,a::DEPOSIT) where {P<:OperatingSchedule,T<:ProblemSpec}
    s0 = get_id(get_initial_location_id(a))
    s = get_id(get_destination_location_id(a))
    r = get_id(get_robot_id(a))
    o = get_id(get_object_id(a))
    path_spec = PathSpec(
        node_type=Symbol(typeof(a)),
        start_vtx=s0,
        final_vtx=s,
        min_path_duration=get(spec.Δt_deliver,o,0),
        agent_id=r,
        object_id = o,
        static=true
        )
end
function generate_path_spec(schedule::P,spec::T,pred::OBJECT_AT) where {P<:OperatingSchedule,T<:ProblemSpec}
    path_spec = PathSpec(
        node_type=Symbol(typeof(pred)),
        start_vtx=get_id(get_location_id(pred)),
        final_vtx=get_id(get_location_id(pred)),
        min_path_duration=0,
        plan_path = false,
        object_id = get_id(get_object_id(pred))
        )
end
function generate_path_spec(schedule::P,spec::T,pred::ROBOT_AT) where {P<:OperatingSchedule,T<:ProblemSpec}
    r = get_id(get_robot_id(pred))
    path_spec = PathSpec(
        node_type=Symbol(typeof(pred)),
        start_vtx=get_id(get_location_id(pred)),
        final_vtx=get_id(get_location_id(pred)),
        min_path_duration=0,
        agent_id=r,
        free=true
        )
end
function generate_path_spec(schedule::P,spec::T,op::Operation) where {P<:OperatingSchedule,T<:ProblemSpec}
    path_spec = PathSpec(
        node_type=Symbol(typeof(op)),
        start_vtx = -1,
        final_vtx = -1,
        plan_path = false,
        min_path_duration=duration(op)
        )
end
function generate_path_spec(schedule::P,spec::T,pred::TEAM_ACTION{A}) where {P<:OperatingSchedule,T<:ProblemSpec,A}
    s0 = get_id(get_initial_location_id(pred.instructions[1]))
    s = get_id(get_destination_location_id(pred.instructions[1]))
    path_spec = PathSpec(
        node_type=Symbol(typeof(pred)),
        # min_path_duration = maximum(map(a->generate_path_spec(schedule,spec,a).min_path_duration, pred.instructions)),
        min_path_duration = get_distance(spec.D,s0,s,pred.shape),
        plan_path = true,
        static = (A <: Union{COLLECT,DEPOSIT})
        )
end
function generate_path_spec(schedule::P,pred) where {P<:OperatingSchedule}
    generate_path_spec(schedule,ProblemSpec(),pred)
end

"""
    replace_in_schedule!(schedule::OperatingSchedule,path_spec::T,pred,id::ID) where {T<:PathSpec,ID<:AbstractID}

Replace the `ScheduleNode` associated with `id` with the new node `pred`, and
the accompanying `PathSpec` `path_spec`.
"""
function replace_in_schedule!(schedule::P,path_spec::T,pred,id::ID) where {P<:OperatingSchedule,T<:PathSpec,ID<:AbstractID}
    v = get_vtx(schedule, id)
    @assert v != -1
    set_vtx_map!(schedule,pred,id,v)
    set_path_spec!(schedule,v,path_spec)
    schedule
end
function replace_in_schedule!(schedule::P,spec::T,pred,id::ID) where {P<:OperatingSchedule,T<:ProblemSpec,ID<:AbstractID}
    replace_in_schedule!(schedule,generate_path_spec(schedule,spec,pred),pred,id)
end
function replace_in_schedule!(schedule::P,pred,id::ID) where {P<:OperatingSchedule,ID<:AbstractID}
    replace_in_schedule!(schedule,ProblemSpec(),pred,id)
end

"""
    add_to_schedule!(schedule::OperatingSchedule,path_spec::T,pred,id::ID) where {T<:PathSpec,ID<:AbstractID}

Add `ScheduleNode` pred to `sched` with associated `AbstractID` `id` and
`PathSpec` `path_spec`.
"""
function add_to_schedule!(schedule::P,path_spec::T,pred,id::ID) where {P<:OperatingSchedule,T<:PathSpec,ID<:AbstractID}
    @assert get_vtx(schedule, id) == -1
    add_vertex!(get_graph(schedule))
    insert_to_vtx_map!(schedule,pred,id,nv(get_graph(schedule)))
    add_path_spec!(schedule,path_spec)
    schedule
end
function add_to_schedule!(schedule::P,spec::T,pred,id::ID) where {P<:OperatingSchedule,T<:ProblemSpec,ID<:AbstractID}
    add_to_schedule!(schedule,generate_path_spec(schedule,spec,pred),pred,id)
end
function add_to_schedule!(schedule::P,pred,id::ID) where {P<:OperatingSchedule,ID<:AbstractID}
    add_to_schedule!(schedule,ProblemSpec(),pred,id)
end

function LightGraphs.add_edge!(schedule::P,id1::A,id2::B) where {P<:OperatingSchedule,A<:AbstractID,B<:AbstractID}
    success = add_edge!(get_graph(schedule), get_vtx(schedule,id1), get_vtx(schedule,id2))
    schedule
end
function LightGraphs.rem_edge!(schedule::P,id1::A,id2::B) where {P<:OperatingSchedule,A<:AbstractID,B<:AbstractID}
    success = rem_edge!(get_graph(schedule), get_vtx(schedule,id1), get_vtx(schedule,id2))
    schedule
end

export
    get_leaf_operation_vtxs,
    set_leaf_operation_vtxs!,
    delete_node!,
    delete_nodes!

function get_leaf_operation_vtxs(schedule::OperatingSchedule)
    terminal_vtxs = Int[]
    for v in get_all_terminal_nodes(schedule)
        if typeof(get_node_from_id(schedule, get_vtx_id(schedule,v))) == Operation
            push!(terminal_vtxs,v)
        end
    end
    return terminal_vtxs
end
function set_leaf_operation_vtxs!(schedule::OperatingSchedule)
    empty!(get_terminal_vtxs(schedule))
    empty!(get_root_node_weights(schedule))
    for vtx in get_leaf_operation_vtxs(schedule)
        push!(get_terminal_vtxs(schedule),vtx)
        get_root_node_weights(schedule)[vtx] = 1.0
    end
    schedule
end

"""
    delete_node!

removes a node (by id) from schedule.
"""
function delete_node!(schedule::OperatingSchedule, id::AbstractID)
    v = get_vtx(schedule, id)
    delete!(schedule.vtx_map, id)
    delete!(schedule.planning_nodes, id)
    rem_vertex!(get_graph(schedule), v)
    deleteat!(schedule.vtx_ids, v)
    deleteat!(schedule.path_specs, v)
    for vtx in v:nv(get_graph(schedule))
        node_id = schedule.vtx_ids[vtx]
        schedule.vtx_map[node_id] = vtx
    end
    schedule
end
delete_node!(schedule::OperatingSchedule, v::Int) = delete_node!(schedule,get_vtx_id(schedule,v))
function delete_nodes!(schedule::OperatingSchedule, vtxs::Vector{Int})
    node_ids = map(v->get_vtx_id(schedule,v), vtxs)
    for id in node_ids
        delete_node!(schedule,id)
    end
    schedule
end

export
    validate,
    sanity_check

function validate(path::Path, msg::String)
    @assert( !any(convert_to_vertex_lists(path) .== -1), msg )
    return true
end
function validate(path::Path, v::Int)
    validate(path, string("invalid path with -1 vtxs: v = ",v,", path = ",convert_to_vertex_lists(path)))
end
function validate(path::Path, v::Int, cbs_env)
    validate(path, string("v = ",v,", path = ",convert_to_vertex_lists(path),", goal: ",cbs_env.goal))
end
function sanity_check(project_schedule::OperatingSchedule,append_string="")
    G = get_graph(project_schedule)
    try
        @assert !is_cyclic(G) "is_cyclic(G)"
        for (id,node) in project_schedule.planning_nodes
            if typeof(node) <: COLLECT
                @assert(get_location_id(node) != -1, string("get_location_id(node) != -1 for node id ", id))
            end
        end
        for v in vertices(G)
            node = get_node_from_vtx(project_schedule, v)
            if isa(node,Operation)
                input_ids = Set(map(o->get_id(get_object_id(o)),collect(node.pre)))
                for v2 in inneighbors(G,v)
                    node2 = get_node_from_vtx(project_schedule, v2)
                    @assert(get_id(get_object_id(node2)) in input_ids, string(string(node2), " should not be an inneighbor of ",string(node), " whose inputs should be ",input_ids))
                end
                @assert(
                    indegree(G,v) == length(node.pre),
                    string("Operation ",string(node),
                        " needs edges from objects ",collect(input_ids),
                        " but only has edges from objects ",map(v2->get_id(get_object_id(get_node_from_vtx(project_schedule, v2))),inneighbors(G,v))
                    )
                    )
            end
        end
    catch e
        if typeof(e) <: AssertionError
            print(string(e.msg, append_string))
        else
            throw(e)
        end
        return false
    end
    return true
end
function validate(project_schedule::OperatingSchedule)
    G = get_graph(project_schedule)
    try
        @assert !is_cyclic(G) "is_cyclic(G)"
        for (id,node) in project_schedule.planning_nodes
            if typeof(node) <: COLLECT
                @assert(get_location_id(node) != -1, string("get_location_id(node) != -1 for node id ", id))
            end
        end
        for e in edges(G)
            node1 = get_node_from_id(project_schedule, get_vtx_id(project_schedule, e.src))
            node2 = get_node_from_id(project_schedule, get_vtx_id(project_schedule, e.dst))
            @assert(validate_edge(node1,node2), string(" INVALID EDGE: ", string(node1), " --> ",string(node2)))
        end
        for v in vertices(G)
            node = get_node_from_id(project_schedule, get_vtx_id(project_schedule, v))
            @assert( outdegree(G,v) >= sum([0, values(required_successors(node))...]) , string("node = ", string(node), " outdegree = ",outdegree(G,v), " "))
            @assert( indegree(G,v) >= sum([0, values(required_predecessors(node))...]), string("node = ", string(node), " indegree = ",indegree(G,v), " ") )
            if isa(node, Union{GO,COLLECT,CARRY,DEPOSIT})
                for v2 in outneighbors(G,v)
                    node2 = get_node_from_vtx(project_schedule, v2)
                    if isa(node2, Union{GO,COLLECT,CARRY,DEPOSIT})
                        if length(intersect(resources_reserved(node),resources_reserved(node2))) == 0 # job shop constraint
                            @assert( get_robot_id(node) == get_robot_id(node2), string("robot IDs do not match: ",string(node), " --> ", string(node2)))
                        end
                    end
                end
            end
        end
    catch e
        if typeof(e) <: AssertionError
            print(e.msg)
        else
            throw(e)
        end
        return false
    end
    return true
end
function validate(project_schedule::OperatingSchedule,paths::Vector{Vector{Int}},t0::Vector{Int},tF::Vector{Int})
    # G = get_graph(project_schedule)
    for v in vertices(project_schedule)
        node = get_node_from_vtx(project_schedule, v)
        path_spec = get_path_spec(project_schedule, v)
        agent_id = path_spec.agent_id
        if agent_id != -1
            path = paths[agent_id]
            start_vtx = path_spec.start_vtx
            final_vtx = path_spec.final_vtx
            try
                @assert(length(path) > t0[v], string("length(path) == $(length(path)), should be greater than t0[v] == $(t0[v]) in node ",string(node)))
                @assert(length(path) > t0[v], string("length(path) == $(length(path)), should be greater than tF[v] == $(tF[v]) in node ",string(node)))
                if start_vtx != -1
                    if length(path) > t0[v]
                        @assert(path[t0[v] + 1] == start_vtx, string("node: ",string(node), ", start_vtx: ",start_vtx, ", t0+1: ",t0[v]+1,", path[t0[v] + 1] = ",path[t0[v] + 1],", path: ", path))
                    end
                end
                if final_vtx != -1
                    if length(path) > tF[v]
                        @assert(path[tF[v] + 1] == final_vtx, string("node: ",string(node), ", final vtx: ",final_vtx, ", tF+1: ",tF[v]+1,", path[tF[v] + 1] = ",path[tF[v] + 1],", path: ", path))
                    end
                end
            catch e
                if typeof(e) <: AssertionError
                    print(e.msg)
                else
                    throw(e)
                end
                return false
            end
        end
    end
    return true
end

export
    add_single_robot_delivery_task!

function add_single_robot_delivery_task!(
        schedule::S,
        problem_spec::T,
        pred_id::AbstractID,
        robot_id::RobotID,
        object_id::ObjectID,
        pickup_station_id::LocationID,
        dropoff_station_id::LocationID
        ) where {S<:OperatingSchedule,T<:ProblemSpec}

    if robot_id != -1
        robot_pred = get_node_from_id(schedule,RobotID(robot_id))
        robot_start_station_id = get_initial_location_id(get_node_from_id(schedule, pred_id))
    else
        robot_start_station_id = LocationID(-1)
    end

    # THIS NODE IS DETERMINED BY THE TASK ASSIGNMENT.
    action_id = ActionID(get_unique_action_id())
    add_to_schedule!(schedule, problem_spec, GO(robot_id, robot_start_station_id, pickup_station_id), action_id)
    add_edge!(schedule, pred_id, action_id)

    prev_action_id = action_id
    action_id = ActionID(get_unique_action_id())
    add_to_schedule!(schedule, problem_spec, COLLECT(robot_id, object_id, pickup_station_id), action_id)
    add_edge!(schedule, prev_action_id, action_id)
    add_edge!(schedule, ObjectID(object_id), action_id)

    prev_action_id = action_id
    action_id = ActionID(get_unique_action_id())
    add_to_schedule!(schedule, problem_spec, CARRY(robot_id, object_id, pickup_station_id, dropoff_station_id), action_id)
    add_edge!(schedule, prev_action_id, action_id)

    prev_action_id = action_id
    action_id = ActionID(get_unique_action_id())
    add_to_schedule!(schedule, problem_spec, DEPOSIT(robot_id, object_id, dropoff_station_id), action_id)
    add_edge!(schedule, prev_action_id, action_id)

    action_id
end
function add_headless_delivery_task!(
        schedule::OperatingSchedule,
        problem_spec::ProblemSpec,
        object_id::ObjectID,
        operation_id::OperationID,
        pickup_station_id::LocationID,
        dropoff_station_id::LocationID
        )

    robot_id = RobotID(-1)
    action_id = ActionID(get_unique_action_id())
    add_to_schedule!(schedule, problem_spec, COLLECT(robot_id, object_id, pickup_station_id), action_id)
    add_edge!(schedule, object_id, action_id)

    prev_action_id = action_id
    action_id = ActionID(get_unique_action_id())
    add_to_schedule!(schedule, problem_spec, CARRY(robot_id, object_id, pickup_station_id, dropoff_station_id), action_id)
    add_edge!(schedule, prev_action_id, action_id)

    prev_action_id = action_id
    action_id = ActionID(get_unique_action_id())
    add_to_schedule!(schedule, problem_spec, DEPOSIT(robot_id, object_id, dropoff_station_id), action_id)
    add_edge!(schedule, action_id, operation_id)
    add_edge!(schedule, prev_action_id, action_id)

    prev_action_id = action_id
    action_id = ActionID(get_unique_action_id())
    add_to_schedule!(schedule, problem_spec, GO(robot_id, dropoff_station_id,LocationID(-1)), action_id)
    add_edge!(schedule, prev_action_id, action_id)

    return
end
function add_headless_delivery_task!(
        schedule::S,
        problem_spec::T,
        object_id::ObjectID,
        operation_id::OperationID,
        pickup_station_ids::Vector{LocationID},
        dropoff_station_ids::Vector{LocationID}
        ) where {S<:OperatingSchedule,T<:ProblemSpec}

    robot_id = RobotID(-1)
    @assert length(pickup_station_ids) == length(dropoff_station_ids)
    n = length(pickup_station_ids)

    object_node = get_node_from_id(schedule,object_id)
    shape = object_node.shape
    # COLLABORATIVE COLLECT
    prev_team_action_id = ActionID(-1)
    team_action_id = ActionID(get_unique_action_id())
    team_action = TEAM_ACTION(
        n = n,
        instructions = map(x->COLLECT(robot_id, object_id, x), pickup_station_ids),
        shape=shape
        )
    add_to_schedule!(schedule, problem_spec, team_action, team_action_id)
    # Add Edge from object
    add_edge!(schedule,object_id,team_action_id)
    # Add GO inputs to TEAM_COLLECT
    for x in pickup_station_ids
        action_id = ActionID(get_unique_action_id())
        add_to_schedule!(schedule,problem_spec,GO(robot_id,x,x),action_id)
        add_edge!(schedule,action_id,team_action_id)
    end
    # Add TEAM_CARRY
    prev_team_action_id = team_action_id
    team_action_id = ActionID(get_unique_action_id())
    team_action = TEAM_ACTION(
        n = n,
        instructions = [CARRY(robot_id, object_id, x1, x2) for (x1,x2) in zip(pickup_station_ids,dropoff_station_ids)],
        shape = shape
        )
    add_to_schedule!(schedule, problem_spec, team_action, team_action_id)
    add_edge!(schedule,prev_team_action_id,team_action_id)
    # TEAM_DEPOSIT
    prev_team_action_id = team_action_id
    team_action_id = ActionID(get_unique_action_id())
    team_action = TEAM_ACTION(
        n = n,
        instructions = map(x->DEPOSIT(robot_id, object_id, x), dropoff_station_ids),
        shape=shape
        )
    add_to_schedule!(schedule, problem_spec, team_action, team_action_id)
    add_edge!(schedule,prev_team_action_id,team_action_id)
    # Edge to Operation
    add_edge!(schedule,team_action_id,operation_id)
    # Individual GO nodes
    for x in dropoff_station_ids
        action_id = ActionID(get_unique_action_id())
        add_to_schedule!(schedule,problem_spec,GO(robot_id,x,-1),action_id)
        add_edge!(schedule, team_action_id, action_id)
    end
    return
end
function add_headless_delivery_task!(
        schedule::OperatingSchedule,
        problem_spec::ProblemSpec,
        object_id::Int,
        operation_id::Int,
        pickup_station_ids::Vector{Int},
        dropoff_station_ids::Vector{Int}
        )
    add_headless_delivery_task!(
        schedule,
        problem_spec,
        ObjectID(object_id),
        OperationID(operation_id),
        map(id->LocationID(id), pickup_station_ids),
        map(id->LocationID(id), dropoff_station_ids)
        )
end
function add_headless_delivery_task!(
        schedule::OperatingSchedule,
        problem_spec::ProblemSpec,
        object_id::Int,
        operation_id::Int,
        pickup_station_id::Int,
        dropoff_station_id::Int
        )
    add_headless_delivery_task!(
        schedule,
        problem_spec,
        ObjectID(object_id),
        OperationID(operation_id),
        LocationID(pickup_station_id),
        LocationID(dropoff_station_id)
        )
end

# """
#     construct_project_schedule
#
# Args:
# - `project_spec` - a ProjectSpec
# - `problem_spec` - a ProblemSpec
# - `object_ICs` - a list of initial object locations
# - `object_fCs` - a list of final object locations
# - `robot_ICs` - a list of initial robot locations
# - `assignments` - a list of robot assignments. `assignments[i] == j` means
# that robot `i` is assigned to transport object `j`
# """
# function construct_project_schedule(
#         project_spec::P,
#         problem_spec::T,
#         object_ICs::Vector{OBJECT_AT},
#         object_FCs::Vector{OBJECT_AT},
#         robot_ICs::Dict{Int,ROBOT_AT},
#         assignments::V=Dict{Int,Int}()
#         ) where {P<:ProjectSpec,T<:ProblemSpec,V<:Union{Dict{Int,Int},Vector{Int}}}
#     schedule = OperatingSchedule()
#     robot_pred_tips = Dict{AbstractID,AbstractID}()
#     object_ops = Dict{ObjectID,OperationID}()
#     graph = get_graph(schedule)
#     for pred in object_ICs
#         add_to_schedule!(schedule, problem_spec, pred, get_object_id(pred))
#     end
#     # for (id,pred) in robot_ICs
#     for pred in map(i->robot_ICs[i], 1:problem_spec.N)
#         add_to_schedule!(schedule, problem_spec, pred, get_robot_id(pred))
#         robot_pred_tips[get_robot_id(pred)] = get_robot_id(pred)
#         # push!(robot_pred_tips, get_robot_id(pred))
#     end
#     # M = length(object_ICs) # number of objects
#     # N = length(robot_ICs) - M # number of robots
#     # add operations to graph
#     for op_vtx in topological_sort(project_spec.graph)
#         op = project_spec.operations[op_vtx]
#         operation_id = OperationID(get_id(op))
#         add_to_schedule!(schedule, problem_spec, op, operation_id)
#         v = nv(get_graph(schedule))
#         if op_vtx in project_spec.terminal_vtxs
#             push!(schedule.terminal_vtxs, v)
#             schedule.weights[v] = get(project_spec.weights, op_vtx, 1.0)
#         end
#         for object_id in get_input_ids(op)
#             object_ops[ObjectID(object_id)] = operation_id
#         end
#         for object_id in get_output_ids(op)
#             add_edge!(schedule, operation_id, ObjectID(object_id))
#         end
#     end
#     # for (robot_id, pred_id) in robot_pred_tips
#     for (task_idx, robot_id) in enumerate(assignments)
#         object_id = get_object_id(object_ICs[task_idx])
#         # add action sequence
#         object_ic           = get_node_from_id(schedule, object_id)
#         pickup_station_id   = get_location_id(object_ic)
#         object_fc           = object_FCs[get_id(object_id)]
#         dropoff_station_id  = get_location_id(object_fc)
#
#         # TODO Handle collaborative tasks
#         # robot_id = get(assignments, task_idx, -1)
#         pred_id = robot_pred_tips[RobotID(robot_id)]
#         action_id = add_single_robot_delivery_task!(schedule,problem_spec,pred_id,
#             RobotID(robot_id),object_id,pickup_station_id,dropoff_station_id) # DEPOSIT task id
#         robot_pred_tips[RobotID(robot_id)] = action_id
#         operation_id = object_ops[ObjectID(object_id)]
#         add_edge!(schedule, action_id, operation_id)
#
#     end
#     # end
#     # add final GO to all robot/deposit nodes
#     for (robot_id, pred_id) in robot_pred_tips
#         action_id = ActionID(get_unique_action_id())
#         add_to_schedule!(schedule, problem_spec, GO(get_id(robot_id), -1, -1,), action_id)
#         add_edge!(schedule, pred_id, action_id)
#     end
#     sort!(schedule.terminal_vtxs)
#     propagate_valid_ids!(schedule,problem_spec)
#     return schedule
# end
# function construct_project_schedule(
#     project_spec::P,
#     problem_spec::T,
#     robot_ICs::Dict{Int,ROBOT_AT},
#     assignments::V=Dict{Int,Int}()
#     ) where {P<:ProjectSpec,T<:ProblemSpec,V<:Union{Dict{Int,Int},Vector{Int}}}
#     project_schedule = construct_project_schedule(
#         project_spec,
#         problem_spec,
#         project_spec.initial_conditions,
#         project_spec.final_conditions,
#         robot_ICs,
#         assignments
#     )
#     return project_schedule
#     # # TODO just repair a partial schedule by incorporating the assignments: much more straightforward!
#     # project_schedule = construct_partial_project_schedule(
#     #     project_spec,
#     #     problem_spec,
#     #     map(i->robot_ICs[i], 1:problem_spec.N)
#     # )
#     # tip_type = GO
#     # G = get_graph(project_schedule)
#     # for (robot_id,task_list) in assignment_dict
#     #     v = get_vtx(project_schedule, RobotID(robot_id))
#     #     node = get_node_from_id(project_schedule, get_vtx_id(project_schedule, v))
#     #     done = false
#     #     # find leaf node
#     #     for task_idx in assignment_dict[v]
#     #         for e in edges(bfs_parents(G, v))
#     #             v2 = e.dst
#     #             node2 = get_node_from_id(project_schedule, get_vtx_id(project_schedule, v2))
#     #             if typeof(node2) <: tip_type && outdegree(G,v2) < sum(values(required_predecessors(node)))
#     #                 v = v2
#     #                 break
#     #             end
#     #         end
#     #         task_node =
#     #         add_edge!(G,v,)
#     #     end
#     # end
# end

export
    construct_partial_project_schedule

"""
    construct_partial_project_schedule

Constructs a partial project graph
"""
function construct_partial_project_schedule(
    object_ICs::Vector{OBJECT_AT},
    object_FCs::Vector{OBJECT_AT},
    robot_ICs::Vector{ROBOT_AT},
    operations::Vector{Operation},
    root_ops::Vector{OperationID},
    problem_spec::ProblemSpec,
    )

    # Construct Partial Project Schedule
    project_schedule = OperatingSchedule();
    for op in operations
        add_to_schedule!(project_schedule, problem_spec, op, get_operation_id(op))
    end
    for pred in object_ICs
        add_to_schedule!(project_schedule, problem_spec, pred, get_object_id(pred))
    end
    for pred in robot_ICs
        robot_id = get_robot_id(pred)
        add_to_schedule!(project_schedule, problem_spec, pred, robot_id)
        action_id = ActionID(get_unique_action_id())
        action = GO(r=robot_id,x1=get_location_id(pred))
        add_to_schedule!(project_schedule, problem_spec, action, action_id)
        add_edge!(project_schedule, robot_id, action_id)
    end
    # add root nodes
    for operation_id in root_ops
        v = get_vtx(project_schedule, operation_id)
        push!(project_schedule.terminal_vtxs, v)
        project_schedule.weights[v] = 1.0
    end
    # Fill in gaps in project schedule (except for GO assignments)
    for op in operations
        operation_id = get_operation_id(op)
        for object_id in get_input_ids(op)
            # add action sequence
            object_ic           = get_node_from_id(project_schedule, ObjectID(object_id))
            pickup_station_ids  = get_location_ids(object_ic)
            object_fc           = object_FCs[object_id]
            dropoff_station_ids = get_location_ids(object_fc)
            # TODO Handle collaborative tasks
            if length(pickup_station_ids) > 1 # COLLABORATIVE TRANSPORT
                # println("FORMULATING COLLABORATIVE TRANSPORT TASK")
                add_headless_delivery_task!(project_schedule,problem_spec,
                    ObjectID(object_id),operation_id,pickup_station_ids,dropoff_station_ids)
            else # SINGLE AGENT TRANSPORT
                # println("FORMULATING NON-COLLABORATIVE TRANSPORT TASK")
                add_headless_delivery_task!(project_schedule,problem_spec,
                    ObjectID(object_id),operation_id,pickup_station_ids[1],dropoff_station_ids[1])
            end
        end
        for object_id in get_output_ids(op)
            add_edge!(project_schedule, operation_id, ObjectID(object_id))
        end
    end
    # NOTE: A hack to get speed up on SparseAdjacencyMILP. Not sure if it will work
    for (id, pred) in get_object_ICs(project_schedule)
        v = get_vtx(project_schedule, ObjectID(id))
        if indegree(get_graph(project_schedule),v) == 0
            op_id = OperationID(get_unique_operation_id())
            op = Operation(post=Set{OBJECT_AT}([pred]),id=op_id)
            add_to_schedule!(project_schedule,op,op_id)
            add_edge!(project_schedule,op_id,ObjectID(id))
        end
    end
    set_leaf_operation_vtxs!(project_schedule)
    project_schedule
end
function construct_partial_project_schedule(spec::ProjectSpec,problem_spec::ProblemSpec,robot_ICs=Vector{ROBOT_AT}())
    construct_partial_project_schedule(
        spec.initial_conditions,
        spec.final_conditions,
        map(i->robot_ICs[i], 1:min(length(robot_ICs),problem_spec.N)),
        spec.operations,
        map(op->op.id, spec.operations[collect(spec.terminal_vtxs)]),
        problem_spec,
    )
end

"""
    process_schedule(schedule::P) where {P<:OperatingSchedule}

Compute the optimistic start and end times, along with the slack associated
with each vertex in the `schedule`. Slack for each vertex is represented as
a vector in order to handle multi-headed projects.
"""
function process_schedule(schedule::P,t0=zeros(Int,nv(schedule)),
        tF=zeros(Int,nv(schedule))
    ) where {P<:OperatingSchedule}

    G = get_graph(schedule)
    traversal = topological_sort_by_dfs(G)
    n_roots = max(length(schedule.terminal_vtxs),1)
    slack = map(i->Inf*ones(n_roots), vertices(G))
    local_slack = map(i->Inf*ones(n_roots), vertices(G))
    # max_deadlines = map(i->typemax(Int), vertices(G))
    # True terminal nodes
    for (i,v) in enumerate(schedule.terminal_vtxs)
        slack[v] = Inf*ones(n_roots)
        slack[v][i] = 0 # only slack for corresponding head is set to 0
    end
    ########## Compute Lower Bounds Via Forward Dynamic Programming pass
    for v in traversal
        path_spec = schedule.path_specs[v]
        Δt_min = path_spec.min_path_duration
        for v2 in inneighbors(G,v)
            t0[v] = max(t0[v], tF[v2])
        end
        tF[v] = max(tF[v], t0[v] + Δt_min)
    end
    ########### Compute Slack Via Backward Dynamic Programming pass
    for v in reverse(traversal)
        for v2 in outneighbors(G,v)
            local_slack[v] = min.(local_slack[v], (t0[v2] - tF[v]) )
            slack[v] = min.(slack[v], slack[v2] .+ (t0[v2] - tF[v]) )
        end
    end
    t0,tF,slack,local_slack
end

export
    get_collect_node,
    get_deposit_node

function get_collect_node(schedule::P,id::ObjectID) where {P<:OperatingSchedule}
    current_id = id
    node = get_node_from_id(schedule,current_id)
    while typeof(node) != COLLECT
        current_id = get_vtx_id(schedule, outneighbors(get_graph(schedule),get_vtx(schedule,current_id))[1])
        node = get_node_from_id(schedule, current_id)
    end
    return current_id, node
end
function get_deposit_node(schedule::P,id::ObjectID) where {P<:OperatingSchedule}
    current_id = id
    node = get_node_from_id(schedule,current_id)
    while typeof(node) != DEPOSIT
        current_id = get_vtx_id(schedule, outneighbors(get_graph(schedule),get_vtx(schedule,current_id))[1])
        node = get_node_from_id(schedule, current_id)
    end
    return current_id, node
end

# ################################################################################
# ############################## New Functionality ###############################
# ################################################################################
#
# export
#     TaskGraphsMILP,
#     AssignmentMILP,
#     AdjacencyMILP,
#     SparseAdjacencyMILP
#
# """
#     TaskGraphsMILP
#
# Concrete subtypes of `TaskGraphsMILP` define different ways to formulat the
# sequential assignment portion of a PC-TAPF problem.
# """
# abstract type TaskGraphsMILP end
# """
#     AssignmentMILP <: TaskGraphsMILP
#
# Used to formulate a MILP where the decision variable is a matrix `X`, where
# `X[i,j] = 1` means that robot `i` is assigned to delivery task `j`. The
# dimensionality of `X` is (N+M) × M, where N is the number of robots and M is the
# number of delivery tasks. the last M rows of `X` correspond to "dummy robots",
# i.e. the N+jth row corresponds to "the robot that already completed task j". The
# use of these dummy robot variables allows the sequential assignment problem to
# be posed as a one-off assignment problem with inter-task constraints.
# """
# @with_kw struct AssignmentMILP <: TaskGraphsMILP
#     model::JuMP.Model = Model()
# end
# """
#     TeamAssignmentMILP
#
# ***Not yet implemented.***
#
# Eextend the assignment matrix
# formulation of `AssignmentMILP` to the "team-forming" case where robots must
# collaboratively transport some objects.
# """
# @with_kw struct TeamAssignmentMILP <: TaskGraphsMILP
#     model::JuMP.Model = Model()
#     task_group::Vector{Vector{Int}}
# end
# @with_kw struct AdjacencyMILP <: TaskGraphsMILP
#     model::JuMP.Model = Model()
#     job_shop::Bool=false
# end
# """
#     SparseAdjacencyMILP
#
# Formulates a MILP where the decision variable is a sparse adjacency matrix `X`
#     for the operating schedule graph. If `X[i,j] = 1`, there is an edge from
#     node `i` to node `j`.
# Experiments have shown that the sparse matrix approach leads to much faster
# solve times than the dense matrix approach.
# """
# @with_kw struct SparseAdjacencyMILP <: TaskGraphsMILP
#     model::JuMP.Model = Model()
#     Xa::SparseMatrixCSC{VariableRef,Int} = SparseMatrixCSC{VariableRef,Int}(0,0,ones(Int,1),Int[],VariableRef[]) # assignment adjacency matrix
#     Xj::SparseMatrixCSC{VariableRef,Int} = SparseMatrixCSC{VariableRef,Int}(0,0,ones(Int,1),Int[],VariableRef[]) # job shop adjacency matrix
#     job_shop::Bool=false
# end
# JuMP.optimize!(model::M) where {M<:TaskGraphsMILP}          = optimize!(model.model)
# JuMP.termination_status(model::M) where {M<:TaskGraphsMILP} = termination_status(model.model)
# JuMP.objective_function(model::M) where {M<:TaskGraphsMILP} = objective_function(model.model)
# JuMP.objective_bound(model::M) where {M<:TaskGraphsMILP}    = objective_bound(model.model)
# JuMP.primal_status(model::M) where {M<:TaskGraphsMILP}      = primal_status(model.model)
# JuMP.dual_status(model::M) where {M<:TaskGraphsMILP}        = dual_status(model.model)
# # for op = (:optimize!, :termination_status, :objective_function)
# #     eval(quote
# #         JuMP.$op(model::M,args...) where {M<:TaskGraphsMILP} = $op(model.model,args...)
# #     end)
# # end
#
# export
#     exclude_solutions!,
#     exclude_current_solution!
#
# """
#     exclude_solutions!(model::JuMP.Model,forbidden_solutions::Vector{Matrix{Int}})
#
# Adds constraints to model such that the solution may not match any solution
# contained in forbidden_solutions. Assumes that the model contains a variable
# container called X whose entries are binary and whose dimensions are identical
# to the dimensions of each solution in forbidden_solutions.
# """
# function exclude_solutions!(model::JuMP.Model,X::Matrix{Int})
#     @assert !any((X .< 0) .| (X .> 1))
#     @constraint(model, sum(model[:X] .* X) <= sum(model[:X])-1)
# end
# exclude_solutions!(model::TaskGraphsMILP,args...) = exclude_solutions!(model.model, args...)
# function exclude_solutions!(model::JuMP.Model,M::Int,forbidden_solutions::Vector{Matrix{Int}})
#     for X in forbidden_solutions
#         exclude_solutions!(model,X)
#     end
# end
# function exclude_solutions!(model::JuMP.Model)
#     if termination_status(model) != MOI.OPTIMIZE_NOT_CALLED
#         X = get_assignment_matrix(model)
#         exclude_solutions!(model,X)
#     end
# end
# exclude_current_solution!(args...) = exclude_solutions!(args...)
#
#
# export
#     get_assignment_matrix,
#     get_assignment_dict
#
# function get_assignment_matrix(model::M) where {M<:JuMP.Model}
#     Matrix{Int}(min.(1, round.(value.(model[:X])))) # guarantees binary matrix
# end
# get_assignment_matrix(model::TaskGraphsMILP) = get_assignment_matrix(model.model)
#

export get_assignment_dict

"""
    get_assignment_dict(assignment_matrix,N,M)

Returns dictionary that maps each robot id to a sequence of tasks.
"""
function get_assignment_dict(assignment_matrix,N,M)
    assignment_dict = Dict{Int,Vector{Int}}()
    for i in 1:N
        vec = get!(assignment_dict,i,Int[])
        k = i
        j = 1
        while j <= M
            if assignment_matrix[k,j] == 1
                push!(vec,j)
                k = j + N
                j = 0
            end
            j += 1
        end
    end
    assignment_dict
<<<<<<< HEAD
    assignments = zeros(Int,M)
    for (robot_id, task_list) in assignment_dict
        for task_id in task_list
            assignments[task_id] = robot_id
        end
    end
    assignment_dict, assignments
end

export
    add_job_shop_constraints!,
    formulate_optimization_problem,
    formulate_schedule_milp,
    formulate_milp,
    update_project_schedule!

function add_job_shop_constraints!(schedule::P,spec::T,model::JuMP.Model) where {P<:OperatingSchedule,T<:ProblemSpec}
    # M = spec.M
    M = length(get_object_ICs(schedule))
    s0 = spec.s0
    sF = spec.sF
    tor = Int.(round.(value.(model[:tor]))) # collect begin time
    toc = Int.(round.(value.(model[:toc]))) # collect end time
    tod = Int.(round.(value.(model[:tod]))) # deposit begin time
    tof = Int.(round.(value.(model[:tof]))) # deposit end time
    for j in 1:M
        for j2 in j+1:M
            if (s0[j] == s0[j2]) || (s0[j] == sF[j2]) || (sF[j] == s0[j2]) || (sF[j] == sF[j2])
                if s0[j] == s0[j2]
                    id1, n1 = get_collect_node(schedule, ObjectID(j))
                    id2, n2 = get_collect_node(schedule, ObjectID(j2))
                    t1 = [tor[j], toc[j]]
                    t2 = [tor[j2], toc[j2]]
                elseif s0[j] == sF[j2]
                    id1, n1 = get_collect_node(schedule, ObjectID(j))
                    id2, n2 = get_deposit_node(schedule, ObjectID(j2))
                    t1 = [tor[j], toc[j]]
                    t2 = [tod[j2], tof[j2]]
                elseif sF[j] == s0[j2]
                    id1, n1 = get_deposit_node(schedule, ObjectID(j))
                    id2, n2 = get_collect_node(schedule, ObjectID(j2))
                    t1 = [tod[j], tof[j]]
                    t2 = [tor[j2], toc[j2]]
                elseif sF[j] == sF[j2]
                    id1, n1 = get_deposit_node(schedule, ObjectID(j))
                    id2, n2 = get_deposit_node(schedule, ObjectID(j2))
                    t1 = [tod, tof[j]]
                    t2 = [tod, tof[j2]]
                end
                if t1[2] < t2[1]
                    add_edge!(schedule, id1, id2)
                elseif t2[2] < t1[1]
                    add_edge!(schedule, id2, id1)
                else
                    throw(ErrorException("JOB SHOP CONSTRAINT VIOLATED"))
                end
            end
        end
    end
end
function add_job_shop_constraints!(milp_model::AssignmentMILP,schedule::OperatingSchedule,spec::ProblemSpec,model::JuMP.Model)
    add_job_shop_constraints!(schedule,spec,model)
end

"""
    formulate_optimization_problem()

Express the TaskGraphs assignment problem as a MILP using the JuMP optimization
framework.

Inputs:
    `G` - graph with inverted tree structure that encodes dependencies
        between tasks
    `D` - D[s₁,s₂] is distance from position s₁ to position s₂
    `Δt` - Δt[j] is the duraction of time that must elapse after all prereqs
        of task j have been satisfied before task j becomes available
    `Δt_collect` - Δt_collect[j] is the time required for a robot to pick up
        object j
    `Δt_deliver` - Δt_deliver[j] is the time required for a robot to set
        down object j
    `to0_` - a `Dict`, where `to0_[j]` gives the start time for task j
        (applies to leaf tasks only)
    `tr0_` - a `Dict`, where `tr0_[i]` gives the start time for robot i
        (applies to non-dummy robots only)
    `root_nodes` - a vector of integers specfying the graph vertices that
        are roots of the project
    `weights` - a vector of weights that determines the contribution of each
        root_node to the objective
    `s0` - pickup stations for the tasks
    `sF` - dropoff stations for the tasks
    `optimizer` - a JuMP optimizer (e.g., Gurobi.optimizer)

Keyword Args:
    `TimeLimit=100`
    `OutputFlag=0`
    `assignments=Dict{Int64,Int64}()` - maps robot id to assignment that must be
        enforced
    `cost_model=:MakeSpan` - optimization objective, either `:MakeSpan` or
        `:SumOfMakeSpans`

Outputs:
    `model` - the optimization model
"""
function formulate_optimization_problem(N,M,G,D,Δt,Δt_collect,Δt_deliver,to0_,tr0_,root_nodes,weights,r0,s0,sF,nR,optimizer;
    TimeLimit=100,
    OutputFlag=0,
    Presolve = -1, # automatic setting (-1), off (0), conservative (1), or aggressive (2)
    task_groups = Vector{Vector{Int}}(),
    shapes = [(1,1) for j in 1:M],
    assignments=Dict{Int64,Int64}(),
    cost_model=MakeSpan,
    t0_ = Dict(),
    tF_ = Dict(),
    Mm = 10000,
    # Mm = sum([D[s1,s2] for s1 in r0 for s2 in s0]) + sum([D[s1,s2] for s1 in s0 for s2 in sF])
    )

    model = Model(with_optimizer(optimizer,
        TimeLimit=TimeLimit,
        OutputFlag=OutputFlag,
        Presolve=Presolve
        ))

    r0 = vcat(r0,sF) # combine to get dummy robot ``spawn'' locations too
    @variable(model, to0[1:M] >= 0.0) # object availability time
    @variable(model, tor[1:M] >= 0.0) # object robot arrival time
    @variable(model, toc[1:M] >= 0.0) # object collection complete time
    @variable(model, tod[1:M] >= 0.0) # object deliver begin time
    @variable(model, tof[1:M] >= 0.0) # object termination time
    @variable(model, tr0[1:N+M] >= 0.0) # robot availability time

    # Assignment matrix x
    @variable(model, X[1:N+M,1:M], binary = true) # X[i,j] ∈ {0,1}
    @constraint(model, X * ones(M) .<= 1)         # each robot may have no more than 1 task
    @constraint(model, X' * ones(N+M) .== nR)     # each task must have exactly 1 assignment
    for (i,t) in tr0_
        # start time for robot i
        @constraint(model, tr0[i] == t)
    end
    for (j,t) in to0_
        # start time for task j (applies only to tasks with no prereqs)
        @constraint(model, to0[j] == t)
    end
    for (i,j) in assignments
        # start time for task j (applies only to tasks with no prereqs)
        @constraint(model, X[i,j] == 1)
    end
    # constraints
    for j in 1:M
        # constraint on task start time
        if !is_root_node(G,j)
            for v in inneighbors(G,j)
                @constraint(model, to0[j] >= tof[v] + Δt[j])
            end
        end
        # constraint on dummy robot start time (corresponds to moment of object delivery)
        @constraint(model, tr0[j+N] == tof[j])
        # dummy robots can't do upstream jobs
        upstream_jobs = [j, map(e->e.dst,collect(edges(bfs_tree(G,j;dir=:in))))...]
        for v in upstream_jobs
            @constraint(model, X[j+N,v] == 0)
        end
        # lower bound on task completion time (task can't start until it's available).
        @constraint(model, tor[j] >= to0[j])
        for i in 1:N+M
            @constraint(model, tor[j] - (tr0[i] + D[r0[i],s0[j]]) >= -Mm*(1 - X[i,j]))
        end
        @constraint(model, toc[j] == tor[j] + Δt_collect[j])
        @constraint(model, tod[j] == toc[j] + D[s0[j],sF[j]])
        @constraint(model, tof[j] == tod[j] + Δt_deliver[j])
        # "Job-shop" constraints specifying that no station may be double-booked. A station
        # can only support a single COLLECT or DEPOSIT operation at a time, meaning that all
        # the windows for these operations cannot overlap. In the constraints below, t1 and t2
        # represent the intervals for the COLLECT or DEPOSIT operations of tasks j and j2,
        # respectively. If eny of the operations for these two tasks require use of the same
        # station, we introduce a 2D binary variable y. if y = [1,0], the operation for task
        # j must occur before the operation for task j2. The opposite is true for y == [0,1].
        # We use the big M method here as well to tightly enforce the binary constraints.
        for j2 in j+1:M
            if (s0[j] == s0[j2]) || (s0[j] == sF[j2]) || (sF[j] == s0[j2]) || (sF[j] == sF[j2])
                # @show j, j2
                if s0[j] == s0[j2]
                    t1 = [tor[j], toc[j]]
                    t2 = [tor[j2], toc[j2]]
                elseif s0[j] == sF[j2]
                    t1 = [tor[j], toc[j]]
                    t2 = [tod[j2], tof[j2]]
                elseif sF[j] == s0[j2]
                    t1 = [tod[j], tof[j]]
                    t2 = [tor[j2], toc[j2]]
                elseif sF[j] == sF[j2]
                    t1 = [tod, tof[j]]
                    t2 = [tod, tof[j2]]
                end
                tmax = @variable(model)
                tmin = @variable(model)
                y = @variable(model, binary=true)
                @constraint(model, tmax >= t1[1])
                @constraint(model, tmax >= t2[1])
                @constraint(model, tmin <= t1[2])
                @constraint(model, tmin <= t2[2])

                @constraint(model, tmax - t2[1] <= (1 - y)*Mm)
                @constraint(model, tmax - t1[1] <= y*Mm)
                @constraint(model, tmin - t1[2] >= (1 - y)*-Mm)
                @constraint(model, tmin - t2[2] >= y*-Mm)
                # @constraint(model, tmin + 1 <= tmax)
                @constraint(model, tmin + 1 - X[j+N,j2] - X[j2+N,j] <= tmax) # NOTE +1 not necessary if the same robot is doing both
            end
        end
    end
    # cost depends only on root node(s)
    if cost_model == SumOfMakeSpans
        @variable(model, T[1:length(root_nodes)])
        for (i,project_head) in enumerate(root_nodes)
            for v in project_head
                @constraint(model, T[i] >= tof[v] + Δt[v])
            end
        end
        @objective(model, Min, sum(map(i->T[i]*get(weights,i,0.0), 1:length(root_nodes))))
        # @objective(model, Min, sum(map(v->tof[v]*get(weights,v,0.0), root_nodes)))
    elseif cost_model == MakeSpan
        @variable(model, T)
        @constraint(model, T .>= tof .+ Δt)
        @objective(model, Min, T)
    end
    AssignmentMILP(model)
end
function formulate_optimization_problem(spec::T,optimizer;
    kwargs...
    ) where {T<:ProblemSpec}
    formulate_optimization_problem(
        spec.N,
        spec.M,
        spec.graph,
        spec.D,
        spec.Δt,
        spec.Δt_collect,
        spec.Δt_deliver,
        spec.to0_,
        spec.tr0_,
        spec.root_nodes,
        spec.weights,# # # #
        spec.r0,
        spec.s0,
        spec.sF,
        spec.nR,
        optimizer;
        # cost_model=spec.cost_function,
        kwargs...
        )
end

"""
    formulate_milp(milp_model::AssignmentMILP,project_schedule,problem_spec;kwargs...)

Express the TaskGraphs assignment problem as an `AssignmentMILP` using the JuMP
optimization framework.

Inputs:
    milp_model::T <: TaskGraphsMILP : a milp model that determines how the
        sequential task assignment problem is modeled. Current options are
        `AssignmentMILP`, `SparseAdjacencyMILP` and `GreedyAssignment`.
    project_schedule::OperatingSchedule : a partial operating schedule, where
        some or all assignment edges may be missing.
    problem_spec::ProblemSpec : encodes the distance matrix and other
        information about the problem.

Keyword Args:
    `optimizer` - a JuMP optimizer (e.g., Gurobi.optimizer)
    `cost_model=MakeSpan` - optimization objective, currently either `MakeSpan`
        or `SumOfMakeSpans`. Defaults to the cost_model associated with
        `problem_spec`
    `TimeLimit=100` : a keyword argument for the optimizer (see JuMP and Gurobi
        documentation)
    `OutputFlag=0` : a keyword argument for the optimizer (see JuMP and Gurobi
        documentation)

Outputs:
    `model` - an optimization model of type `T`
"""
function formulate_milp(milp_model::AssignmentMILP,project_schedule::OperatingSchedule,problem_spec::ProblemSpec;
    optimizer=Gurobi.Optimizer,
    cost_model=problem_spec.cost_function,
    kwargs...)
    formulate_optimization_problem(problem_spec,optimizer;cost_model=cost_model,kwargs...)
end

export
    preprocess_project_schedule

"""
    preprocess_project_schedule(project_schedule)

Returns information about the eligible and required successors and predecessors
of nodes in `project_schedule`

Arguments:
- `project_schedule::OperatingSchedule`

Outputs:
- missing_successors
- missing_predecessors
- n_eligible_successors
- n_eligible_predecessors
- n_required_successors
- n_required_predecessors
- upstream_vertices
- non_upstream_vertices
"""
function preprocess_project_schedule(project_schedule)
    G = get_graph(project_schedule);
    # Identify required and eligible edges
    missing_successors      = Dict{Int,Dict}()
    missing_predecessors    = Dict{Int,Dict}()
    n_eligible_successors   = zeros(Int,nv(G))
    n_eligible_predecessors = zeros(Int,nv(G))
    n_required_successors   = zeros(Int,nv(G))
    n_required_predecessors = zeros(Int,nv(G))
    for v in vertices(G)
        node = get_node_from_id(project_schedule, get_vtx_id(project_schedule, v))
        for (key,val) in required_successors(node)
            n_required_successors[v] += val
        end
        for (key,val) in required_predecessors(node)
            n_required_predecessors[v] += val
        end
        for (key,val) in eligible_successors(node)
            n_eligible_successors[v] += val
        end
        for (key,val) in eligible_predecessors(node)
            n_eligible_predecessors[v] += val
        end
        missing_successors[v] = eligible_successors(node)
        for v2 in outneighbors(G,v)
            id2 = get_vtx_id(project_schedule, v2)
            node2 = get_node_from_id(project_schedule, id2)
            for key in collect(keys(missing_successors[v]))
                if matches_template(key,typeof(node2))
                    missing_successors[v][key] -= 1
                    break
                end
            end
        end
        missing_predecessors[v] = eligible_predecessors(node)
        for v2 in inneighbors(G,v)
            id2 = get_vtx_id(project_schedule, v2)
            node2 = get_node_from_id(project_schedule, id2)
            for key in collect(keys(missing_predecessors[v]))
                if matches_template(key,typeof(node2))
                    missing_predecessors[v][key] -= 1
                    break
                end
            end
        end
    end
    @assert(!any(n_eligible_predecessors .< n_required_predecessors))
    @assert(!any(n_eligible_successors .< n_required_successors))

    upstream_vertices = map(v->[v, map(e->e.dst,collect(edges(bfs_tree(G,v;dir=:in))))...], vertices(G))
    non_upstream_vertices = map(v->collect(setdiff(collect(vertices(G)),upstream_vertices[v])), vertices(G))

    return missing_successors, missing_predecessors, n_eligible_successors, n_eligible_predecessors, n_required_successors, n_required_predecessors, upstream_vertices, non_upstream_vertices
end

function formulate_schedule_milp(project_schedule::OperatingSchedule,problem_spec::ProblemSpec;
        optimizer = Gurobi.Optimizer,
        TimeLimit=100,
        OutputFlag=0,
        Presolve=-1, # automatic setting (-1), off (0), conservative (1), or aggressive (2)
        t0_ = Dict{AbstractID,Float64}(), # dictionary of initial times. Default is empty
        tF_ = Dict{AbstractID,Float64}(), # dictionary of initial times. Default is empty
        Mm = 10000, # for big M constraints
        cost_model = SumOfMakeSpans,
    )
    G = get_graph(project_schedule);
    assignments = [];
    Δt = map(v->get_path_spec(project_schedule, v).min_path_duration, vertices(G))

    model = Model(with_optimizer(optimizer,
        TimeLimit=TimeLimit,
        OutputFlag=OutputFlag,
        Presolve=Presolve
        ));
    @variable(model, t0[1:nv(G)] >= 0.0); # initial times for all nodes
    @variable(model, tF[1:nv(G)] >= 0.0); # final times for all nodes

    # Precedence relationships
    @variable(model, Xa[1:nv(G),1:nv(G)], binary = true); # Precedence Adjacency Matrix TODO make sparse
    @constraint(model, Xa .+ Xa' .<= 1) # no bidirectional or self edges
    # set all initial times that are provided
    for (id,t) in t0_
        v = get_vtx(project_schedule, id)
        @constraint(model, t0[v] >= t)
    end
    for (id,t) in tF_
        v = get_vtx(project_schedule, id)
        @constraint(model, tF[v] >= t)
    end
    # Precedence constraints and duration constraints for existing nodes and edges
    for v in vertices(G)
        @constraint(model, tF[v] >= t0[v] + Δt[v])
        for v2 in outneighbors(G,v)
            @constraint(model, Xa[v,v2] == 1)
            @constraint(model, t0[v2] >= tF[v]) # NOTE DO NOT CHANGE TO EQUALITY CONSTRAINT
        end
    end
    # Identify required and eligible edges
    missing_successors      = Dict{Int,Dict}()
    missing_predecessors    = Dict{Int,Dict}()
    n_eligible_successors   = zeros(Int,nv(G))
    n_eligible_predecessors = zeros(Int,nv(G))
    n_required_successors   = zeros(Int,nv(G))
    n_required_predecessors = zeros(Int,nv(G))
    for v in vertices(G)
        node = get_node_from_id(project_schedule, get_vtx_id(project_schedule, v))
        for (key,val) in required_successors(node)
            n_required_successors[v] += val
        end
        for (key,val) in required_predecessors(node)
            n_required_predecessors[v] += val
        end
        for (key,val) in eligible_successors(node)
            n_eligible_successors[v] += val
        end
        for (key,val) in eligible_predecessors(node)
            n_eligible_predecessors[v] += val
        end
        missing_successors[v] = eligible_successors(node)
        for v2 in outneighbors(G,v)
            id2 = get_vtx_id(project_schedule, v2)
            node2 = get_node_from_id(project_schedule, id2)
            for key in collect(keys(missing_successors[v]))
                if matches_template(key,typeof(node2))
                    missing_successors[v][key] -= 1
                    break
                end
            end
        end
        missing_predecessors[v] = eligible_predecessors(node)
        for v2 in inneighbors(G,v)
            id2 = get_vtx_id(project_schedule, v2)
            node2 = get_node_from_id(project_schedule, id2)
            for key in collect(keys(missing_predecessors[v]))
                if matches_template(key,typeof(node2))
                    missing_predecessors[v][key] -= 1
                    break
                end
            end
        end
    end
    @assert(!any(n_eligible_predecessors .< n_required_predecessors))
    @assert(!any(n_eligible_successors .< n_required_successors))
    @constraint(model, Xa * ones(nv(G)) .<= n_eligible_successors);
    @constraint(model, Xa * ones(nv(G)) .>= n_required_successors);
    @constraint(model, Xa' * ones(nv(G)) .<= n_eligible_predecessors);
    @constraint(model, Xa' * ones(nv(G)) .>= n_required_predecessors);

    upstream_vertices = map(v->[v, map(e->e.dst,collect(edges(bfs_tree(G,v;dir=:in))))...], vertices(G))
    for v in vertices(G)
        for v2 in upstream_vertices[v]
            @constraint(model, Xa[v,v2] == 0) #TODO this variable is not needed
        end
    end
    non_upstream_vertices = map(v->collect(setdiff(collect(vertices(G)),upstream_vertices[v])), vertices(G))
    # Big M constraints
    for v in vertices(G)
        node = get_node_from_id(project_schedule, get_vtx_id(project_schedule, v))
        for v2 in non_upstream_vertices[v] # for v2 in vertices(G)
            node2 = get_node_from_id(project_schedule, get_vtx_id(project_schedule, v2))
            potential_match = false
            for (template, val) in missing_successors[v]
                if !matches_template(template, typeof(node2)) # possible to add an edge
                    continue
                end
                for (template2, val2) in missing_predecessors[v2]
                    if !matches_template(template2, typeof(node)) # possible to add an edge
                        continue
                    end
                    potential_match = true # TODO: investigate why the solver fails when this is moved inside the following if statement
                    if (val > 0 && val2 > 0)
                        new_node = align_with_successor(node,node2)
                        dt_min = generate_path_spec(project_schedule,problem_spec,new_node).min_path_duration
                        @constraint(model, tF[v] - (t0[v] + dt_min) >= -Mm*(1 - Xa[v,v2]))
                        @constraint(model, t0[v2] - tF[v] >= -Mm*(1 - Xa[v,v2]))
                        break
                    end
                end
            end
            if potential_match == false
                @constraint(model, Xa[v,v2] == 0) #TODO this variable is not needed
            end
        end
    end

    # "Job-shop" constraints specifying that no station may be double-booked. A station
    # can only support a single COLLECT or DEPOSIT operation at a time, meaning that all
    # the windows for these operations cannot overlap. In the constraints below, t1 and t2
    # represent the intervals for the COLLECT or DEPOSIT operations of tasks j and j2,
    # respectively. If eny of the operations for these two tasks require use of the same
    # station, we introduce a 2D binary variable y. if y = [1,0], the operation for task
    # j must occur before the operation for task j2. The opposite is true for y == [0,1].
    # We use the big M method here as well to tightly enforce the binary constraints.
    # job_shop_variables = Dict{Tuple{Int,Int},JuMP.VariableRef}();
    @variable(model, Xj[1:nv(G),1:nv(G)], binary = true); # job shop adjacency matrix
    @constraint(model, Xj .+ Xj' .<= 1) # no bidirectional or self edges
    for v in 1:nv(G)
        node = get_node_from_id(project_schedule, get_vtx_id(project_schedule, v))
        for v2 in v+1:nv(G)
            node2 = get_node_from_id(project_schedule, get_vtx_id(project_schedule, v2))
            common_resources = intersect(resources_reserved(node),resources_reserved(node2))
            if length(common_resources) > 0
                # @show common_resources
                # tmax = @variable(model)
                # tmin = @variable(model)
                # y = @variable(model, binary=true)
                # job_shop_variables[(v,v2)] = y
                # @constraint(model, tmax >= t0[v])
                # @constraint(model, tmax >= t0[v2])
                # @constraint(model, tmin <= tF[v])
                # @constraint(model, tmin <= tF[v2])
                #
                # @constraint(model, tmax - t0[v2] <= (1 - y)*Mm)
                # @constraint(model, tmax - t0[v] <= y*Mm)
                # @constraint(model, tmin - tF[v] >= (1 - y)*-Mm)
                # @constraint(model, tmin - tF[v2] >= y*-Mm)
                # @constraint(model, tmin + 1 <= tmax)

                # Big M constraints
                @constraint(model, Xj[v,v2] + Xj[v2,v] == 1)
                if !(v2 in upstream_vertices[v])
                    @constraint(model, t0[v2] - tF[v] >= -Mm*(1 - Xj[v,v2]))
                end
                if !(v in upstream_vertices[v2])
                    @constraint(model, t0[v] - tF[v2] >= -Mm*(1 - Xj[v2,v]))
                end
            else
                @constraint(model, Xj[v,v2] == 0)
                @constraint(model, Xj[v2,v] == 0)
            end
        end
    end

    # Full adjacency matrix
    @variable(model, X[1:nv(G),1:nv(G)]); # Adjacency Matrix
    @constraint(model, X .== Xa .+ Xj)

    # Formulate Objective
    if cost_model == SumOfMakeSpans
        root_nodes = project_schedule.root_nodes
        @variable(model, T[1:length(root_nodes)])
        for (i,project_head) in enumerate(root_nodes)
            for v in project_head
                @constraint(model, T[i] >= tF[v])
            end
        end
        cost1 = @expression(model, sum(map(v->tF[v]*get(project_schedule.weights,v,0.0), root_nodes)))
    elseif cost_model == MakeSpan
        @variable(model, T)
        @constraint(model, T .>= tF)
        cost1 = @expression(model, T)
    end
    # sparsity_cost = @expression(model, (0.5/(nv(G)^2))*sum(Xa)) # cost term to encourage sparse X. Otherwise the solver may add pointless edges
    sparsity_cost = @expression(model, (0.5/(nv(G)^2))*sum(X)) # cost term to encourage sparse X. Otherwise the solver may add pointless edges
    @objective(model, Min, cost1 + sparsity_cost)
    # @objective(model, Min, cost1 )
    AdjacencyMILP(model=model) #, job_shop_variables
end
function formulate_milp(milp_model::AdjacencyMILP,project_schedule::OperatingSchedule,problem_spec::ProblemSpec;
    optimizer=Gurobi.Optimizer,
    kwargs...)
    formulate_schedule_milp(project_schedule,problem_spec;optimizer=optimizer,kwargs...)
end
function formulate_milp(milp_model::SparseAdjacencyMILP,project_schedule::OperatingSchedule,problem_spec::ProblemSpec;
        optimizer = Gurobi.Optimizer,
        TimeLimit=100,
        OutputFlag=0,
        Presolve=-1, # automatic setting (-1), off (0), conservative (1), or aggressive (2)
        t0_ = Dict{AbstractID,Float64}(), # dictionary of initial times. Default is empty
        tF_ = Dict{AbstractID,Float64}(), # dictionary of initial times. Default is empty
        Mm = 10000, # for big M constraints
        cost_model = SumOfMakeSpans,
        job_shop=milp_model.job_shop
    )

    # println("NBS TIME LIMIT: TimeLimit = $TimeLimit")
    model = Model(with_optimizer(optimizer,
        TimeLimit=TimeLimit,
        OutputFlag=OutputFlag,
        Presolve=Presolve
        ));

    G = get_graph(project_schedule);
    (missing_successors, missing_predecessors, n_eligible_successors,
        n_eligible_predecessors, n_required_successors, n_required_predecessors,
        upstream_vertices, non_upstream_vertices
        ) = preprocess_project_schedule(project_schedule)
    Δt = map(v->get_path_spec(project_schedule, v).min_path_duration, vertices(G))

    @variable(model, t0[1:nv(G)] >= 0.0); # initial times for all nodes
    @variable(model, tF[1:nv(G)] >= 0.0); # final times for all nodes

    # Precedence relationships
    Xa = SparseMatrixCSC{VariableRef,Int}(nv(G),nv(G),ones(Int,nv(G)+1),Int[],VariableRef[])
    # @variable(model, Xa[1:nv(G),1:nv(G)], binary = true); # Precedence Adjacency Matrix TODO make sparse
    # @constraint(model, Xa .+ Xa' .<= 1) # no bidirectional or self edges
    # set all initial times that are provided
    for (id,t) in t0_
        v = get_vtx(project_schedule, id)
        @constraint(model, t0[v] >= t)
    end
    for (id,t) in tF_
        v = get_vtx(project_schedule, id)
        @constraint(model, tF[v] >= t)
    end
    # Precedence constraints and duration constraints for existing nodes and edges
    for v in vertices(G)
        @constraint(model, tF[v] >= t0[v] + Δt[v]) # NOTE Δt may change for some nodes
        for v2 in outneighbors(G,v)
            Xa[v,v2] = @variable(model, binary=true) # TODO remove this (MUST UPDATE n_eligible_successors, etc. accordingly)
            @constraint(model, Xa[v,v2] == 1) #TODO this edge already exists--no reason to encode it as a decision variable
            @constraint(model, t0[v2] >= tF[v]) # NOTE DO NOT CHANGE TO EQUALITY CONSTRAINT. Making this an equality constraint causes the solver to return a higher final value in some cases (e.g., toy problems 2,3,7). Why? Maybe the Big-M constraint forces it to bump up. I though the equality constraint might speed up the solver.
        end
    end

    # Big M constraints
    for v in vertices(G)
        node = get_node_from_id(project_schedule, get_vtx_id(project_schedule, v))
        potential_match = false
        if outdegree(G,v) < n_eligible_successors[v] # NOTE: Trying this out to save time on formulation
            for v2 in non_upstream_vertices[v] # for v2 in vertices(G)
                if indegree(G,v2) < n_eligible_predecessors[v2]
                    node2 = get_node_from_id(project_schedule, get_vtx_id(project_schedule, v2))
                    for (template, val) in missing_successors[v]
                        if !matches_template(template, typeof(node2)) # possible to add an edge
                            continue
                        end
                        for (template2, val2) in missing_predecessors[v2]
                            if !matches_template(template2, typeof(node)) # possible to add an edge
                                continue
                            end
                            if (val > 0 && val2 > 0)
                                potential_match = true
                                new_node = align_with_successor(node,node2)
                                dt_min = generate_path_spec(project_schedule,problem_spec,new_node).min_path_duration
                                Xa[v,v2] = @variable(model, binary=true) # initialize a new binary variable in the sparse adjacency matrix
                                @constraint(model, tF[v] - (t0[v] + dt_min) >= -Mm*(1 - Xa[v,v2]))
                                @constraint(model, t0[v2] - tF[v] >= -Mm*(1 - Xa[v,v2]))
                                break
                            end
                        end
                    end
                end
            end
        end
        if potential_match == false && job_shop == false
            @constraint(model, tF[v] == t0[v] + Δt[v]) # adding this constraint may provide some speedup
        end
    end

    # In the sparse implementation, these constraints must come after all possible edges are defined by a VariableRef
    @constraint(model, Xa * ones(nv(G)) .<= n_eligible_successors);
    @constraint(model, Xa * ones(nv(G)) .>= n_required_successors);
    @constraint(model, Xa' * ones(nv(G)) .<= n_eligible_predecessors);
    @constraint(model, Xa' * ones(nv(G)) .>= n_required_predecessors);
    for i in 1:nv(G)
        for j in i:nv(G)
            # prevent self-edges and cycles
            @constraint(model, Xa[i,j] + Xa[j,i] <= 1)
        end
    end

    # "Job-shop" constraints specifying that no station may be double-booked. A station
    # can only support a single COLLECT or DEPOSIT operation at a time, meaning that all
    # the windows for these operations cannot overlap. In the constraints below, t1 and t2
    # represent the intervals for the COLLECT or DEPOSIT operations of tasks j and j2,
    # respectively. If eny of the operations for these two tasks require use of the same
    # station, we introduce a 2D binary variable y. if y = [1,0], the operation for task
    # j must occur before the operation for task j2. The opposite is true for y == [0,1].
    # We use the big M method here as well to tightly enforce the binary constraints.
    # job_shop_variables = Dict{Tuple{Int,Int},JuMP.VariableRef}();
    Xj = SparseMatrixCSC{VariableRef,Int}(nv(G),nv(G),ones(Int,nv(G)+1),Int[],VariableRef[])
    if job_shop
        for v in 1:nv(G)
            node = get_node_from_id(project_schedule, get_vtx_id(project_schedule, v))
            for v2 in non_upstream_vertices[v] #v+1:nv(G)
                if v2 > v && ~(v in upstream_vertices[v2]) && ~(has_edge(G,v,v2) || has_edge(G,v2,v))
                    node2 = get_node_from_id(project_schedule, get_vtx_id(project_schedule, v2))
                    common_resources = intersect(resources_reserved(node),resources_reserved(node2))
                    if length(common_resources) > 0
                        println("MILP FORMULATION: adding a job shop constraint between ",v, " (",string(node),") and ", v2, " (",string(node2),")")
                        # @show common_resources
                        # Big M constraints
                        Xj[v,v2] = @variable(model, binary=true) #
                        Xj[v2,v] = @variable(model, binary=true) # need both directions to have a valid adjacency matrix
                        @constraint(model, Xj[v,v2] + Xj[v2,v] == 1)
                        @constraint(model, t0[v2] - tF[v] >= -Mm*(1 - Xj[v,v2]))
                        @constraint(model, t0[v] - tF[v2] >= -Mm*(1 - Xj[v2,v]))
                    end
                end
            end
        end
    end

    # Full adjacency matrix
    @expression(model, X, Xa .+ Xj) # Make X an expression rather than a variable

    # Formulate Objective
    if cost_model == SumOfMakeSpans
        root_nodes = project_schedule.root_nodes
        @variable(model, T[1:length(root_nodes)])
        for (i,project_head) in enumerate(root_nodes)
            for v in project_head
                @constraint(model, T[i] >= tF[v])
            end
        end
        cost1 = @expression(model, sum(map(v->tF[v]*get(project_schedule.weights,v,0.0), root_nodes)))
    elseif cost_model == MakeSpan
        @variable(model, T)
        @constraint(model, T .>= tF)
        cost1 = @expression(model, T)
    end
    # sparsity_cost = @expression(model, (0.5/(nv(G)^2))*sum(Xa)) # cost term to encourage sparse X. Otherwise the solver may add pointless edges
    # sparsity_cost = @expression(model, (0.5/(nv(G)^2))*sum(X)) # cost term to encourage sparse X. Otherwise the solver may add pointless edges
    # @objective(model, Min, cost1 + sparsity_cost)
    @objective(model, Min, cost1)
    SparseAdjacencyMILP(model,Xa,Xj, milp_model.job_shop) #, job_shop_variables
end

export
    GreedyAssignment

"""
    GreedyAssignment - baseline for task assignment. It works by maintaining two
    "open" sets of vertices: one containing vertices that are eligible for a
"""
@with_kw struct GreedyAssignment{C} <: TaskGraphsMILP
    schedule::OperatingSchedule   = OperatingSchedule()
    problem_spec::ProblemSpec   = ProblemSpec()
    cost_model::C               = SumOfMakeSpans
    # X::M                        = sparse(zeros(Int,nv(project_schedule),nv(project_schedule)))
    t0::Vector{Int}             = zeros(Int,nv(schedule))
    # cost::Float64               = Inf
    # lower_bound::Float64        = Inf
end
exclude_solutions!(model::GreedyAssignment) = nothing # exclude most recent solution in order to get next best solution
JuMP.termination_status(model::GreedyAssignment)    = MOI.OPTIMAL
JuMP.primal_status(model::GreedyAssignment)         = MOI.FEASIBLE_POINT
get_assignment_matrix(model::GreedyAssignment)      = adjacency_matrix(get_graph(model.schedule))
function JuMP.objective_function(model::GreedyAssignment)
    t0,tF,slack,local_slack = process_schedule(model.schedule;t0=model.t0)
    if model.cost_model == MakeSpan
        return maximum(tF[model.schedule.root_nodes])
    elseif model.cost_model == SumOfMakeSpans
        return sum(tF[model.schedule.root_nodes] .* map(v->model.schedule.weights[v], model.schedule.root_nodes))
    end
    println("UNKNOWN COST FUNCTION!")
    return Inf
end
JuMP.objective_bound(model::GreedyAssignment)       = objective_function(model)
JuMP.value(c::Real) = c
function formulate_milp(milp_model::GreedyAssignment,project_schedule::OperatingSchedule,problem_spec::ProblemSpec;
        t0_ = Dict{AbstractID,Float64}(),
        cost_model = SumOfMakeSpans,
        kwargs...
    )

    model = GreedyAssignment(
        schedule = project_schedule,
        problem_spec = problem_spec,
        cost_model = cost_model
    )
    for (id,t) in t0_
        v = get_vtx(project_schedule, id)
        model.t0[v] = t
    end
    model
end

function construct_schedule_distance_matrix(project_schedule,problem_spec)
    G = get_graph(project_schedule);
    (missing_successors, missing_predecessors, n_eligible_successors, n_eligible_predecessors,
        n_required_successors, n_required_predecessors, upstream_vertices, non_upstream_vertices) = preprocess_project_schedule(project_schedule)
    D = Inf * ones(nv(G),nv(G))
    for v in vertices(G)
        if outdegree(G,v) < n_eligible_successors[v]
            node = get_node_from_id(project_schedule, get_vtx_id(project_schedule, v))
            # for v2 in vertices(G)
            for v2 in non_upstream_vertices[v]
                if indegree(G,v2) < n_eligible_predecessors[v2]
                    node2 = get_node_from_id(project_schedule, get_vtx_id(project_schedule, v2))
                    for (template, val) in missing_successors[v]
                        if !matches_template(template, typeof(node2)) # possible to add an edge
                            continue
                        end
                        for (template2, val2) in missing_predecessors[v2]
                            if !matches_template(template2, typeof(node)) # possible to add an edge
                                continue
                            end
                            if (val > 0 && val2 > 0)
                                new_node = align_with_successor(node,node2)
                                D[v,v2] = generate_path_spec(project_schedule,problem_spec,new_node).min_path_duration
                            end
                        end
                    end
                end
            end
        end
    end
    D
end

function update_greedy_sets!(model,G,C,Ai,Ao,v,n_required_predecessors,n_eligible_successors)
    if indegree(G,v) >= n_required_predecessors[v]
        push!(C,v)
        for v2 in inneighbors(G,v)
            if !(v2 in C)
                setdiff!(C,v)
            end
        end
    else
        push!(Ai,v)
        for v2 in inneighbors(G,v)
            if !(v2 in C)
                setdiff!(Ai,v)
            end
        end
    end
    if (outdegree(G,v) < n_eligible_successors[v]) && (v in C)
        push!(Ao,v)
    end
end

function select_next_edge(model,D,Ao,Ai)
    c = Inf
    a = -1
    b = -2
    for v in sort(collect(Ao))
        for v2 in sort(collect(Ai))
            if D[v,v2] < c
                c = D[v,v2]
                a = v
                b = v2
            end
        end
    end
    a,b
    if a < 0 || b < 0
        println("DEBUGGING edge selection for model ",typeof(model))
        for v in Ai
            node = get_node_from_vtx(model.schedule,v)
            println(string("node ",string(node), " needs assignment"))
            @show required_predecessors(node)
            @show indegree(model.schedule,v)
        end
    end
    a,b
end

function JuMP.optimize!(model::GreedyAssignment)

    project_schedule    = model.schedule
    problem_spec        = model.problem_spec
    G                   = get_graph(project_schedule);
    (_, _, n_eligible_successors, _, _, n_required_predecessors, _, _) = preprocess_project_schedule(project_schedule)
    D = construct_schedule_distance_matrix(project_schedule,problem_spec)

    C = Set{Int}()
    Ai = Set{Int}()
    Ao = Set{Int}()
    for v in topological_sort(G)
        update_greedy_sets!(model,G,C,Ai,Ao,v,n_required_predecessors,n_eligible_successors)
    end
    # while length(C) < nv(G)
    while length(Ai) > 0
        v,v2 = select_next_edge(model,D,Ao,Ai)
        setdiff!(Ao,v)
        setdiff!(Ai,v2)
        add_edge!(G,v,v2)
        for v in topological_sort(G)
            update_greedy_sets!(model,G,C,Ai,Ao,v,n_required_predecessors,n_eligible_successors)
        end
    end
    set_leaf_operation_nodes!(project_schedule)
    update_project_schedule!(project_schedule,problem_spec,adjacency_matrix(G))
    model
end

export
    propagate_valid_ids!

function propagate_valid_ids!(project_schedule::OperatingSchedule,problem_spec::ProblemSpec)
    G = get_graph(project_schedule)
    @assert(is_cyclic(G) == false, "is_cyclic(G)") # string(sparse(adj_matrix))
    # Propagate valid IDs through the schedule
    for v in topological_sort(G)
        # if !get_path_spec(project_schedule, v).fixed
            node_id = get_vtx_id(project_schedule, v)
            node = get_node_from_id(project_schedule, node_id)
            for v2 in inneighbors(G,v)
                node = align_with_predecessor(node,get_node_from_vtx(project_schedule, v2))
            end
            for v2 in outneighbors(G,v)
                node = align_with_successor(node,get_node_from_vtx(project_schedule, v2))
            end
            path_spec = get_path_spec(project_schedule, v)
            if path_spec.fixed
                replace_in_schedule!(project_schedule, path_spec, node, node_id)
            else
                replace_in_schedule!(project_schedule, problem_spec, node, node_id)
            end
        # end
    end
    # project_schedule
    return true
end

"""
    update_project_schedule!

Args:
- project_schedule
- adj_matrix - adjacency_matrix encoding the edges that need to be added to
    the project schedule

Adds all required edges to the project graph and modifies all nodes to
reflect the appropriate valid IDs (e.g., `Action` nodes are populated with
the correct `RobotID`s)
Returns `false` if the new edges cause cycles in the project graph.
"""
function update_project_schedule!(project_schedule::P,problem_spec::T,adj_matrix,DEBUG::Bool=false) where {P<:OperatingSchedule,T<:ProblemSpec}
    # Add all new edges to project schedule
    G = get_graph(project_schedule)
    # remove existing edges first, so that there is no carryover between consecutive MILP iterations
    for e in collect(edges(G))
        rem_edge!(G, e)
    end
    # add all edges encoded by adjacency matrix
    for v in vertices(G)
        for v2 in vertices(G)
            if adj_matrix[v,v2] >= 1
                add_edge!(G,v,v2)
            end
        end
    end
    # DEBUG ? @assert(is_cyclic(G) == false) : nothing
    # @assert !is_cyclic(G) "update_project_schedule!() -------> is_cyclic(G)"
    try
        propagate_valid_ids!(project_schedule,problem_spec)
        @assert validate(project_schedule)
    catch e
        if isa(e, AssertionError)
            println(e.msg)
        else
            throw(e)
        end
        return false
    end
    return true
end

"""
    update_project_schedule!(milp_model::M,project_schedule,problem_spec,
        adj_matrix,DEBUG=false) where {M<:TaskGraphsMILP}

Args:
- milp_model <: TaskGraphsMILP
- project_schedule::OperatingSchedule
- problem_spec::ProblemSpec
- adj_matric : an adjacency_matrix or (in the case where
    `milp_model::AssignmentMILP`), an assignment matrix

Adds all required edges to the schedule graph and modifies all nodes to
reflect the appropriate valid IDs (e.g., `Action` nodes are populated with
the correct `RobotID`s)
Returns `false` if the new edges cause cycles in the project graph.
"""
function update_project_schedule!(milp_model::M,
        project_schedule::P,
        problem_spec::T,
        adj_matrix,
        DEBUG::Bool=false
    ) where {M<:TaskGraphsMILP,P<:OperatingSchedule,T<:ProblemSpec}
    update_project_schedule!(project_schedule,problem_spec,adj_matrix,DEBUG)
end
function update_project_schedule!(milp_model::AssignmentMILP,
        project_schedule::P,
        problem_spec::T,
        assignment_matrix,
        DEBUG::Bool=false
    ) where {P<:OperatingSchedule,T<:ProblemSpec}
    N = length(get_robot_ICs(project_schedule))
    M = length(get_object_ICs(project_schedule))
    # assignment_dict, assignments = get_assignment_dict(assignment_matrix,problem_spec.N,problem_spec.M)
    assignment_dict, assignments = get_assignment_dict(assignment_matrix,N,M)
    G = get_graph(project_schedule)
    adj_matrix = adjacency_matrix(G)
    for (robot_id, task_list) in assignment_dict
        robot_node = get_node_from_id(project_schedule, RobotID(robot_id))
        v_go = outneighbors(G, get_vtx(project_schedule, RobotID(robot_id)))[1] # GO_NODE
        for object_id in task_list
            v_collect = outneighbors(G,get_vtx(project_schedule, ObjectID(object_id)))[1]
            adj_matrix[v_go,v_collect] = 1
            v_carry = outneighbors(G,v_collect)[1]
            v_deposit = outneighbors(G,v_carry)[1]
            for v in outneighbors(G,v_deposit)
                if isa(get_vtx_id(project_schedule, v), ActionID)
                    v_go = v
                    break
                end
            end
        end
    end
    update_project_schedule!(project_schedule,problem_spec,adj_matrix,DEBUG)
=======
>>>>>>> 5d29d69c
end
#
# export
#     add_job_shop_constraints!,
#     formulate_optimization_problem,
#     formulate_schedule_milp,
#     formulate_milp,
#     update_project_schedule!
#
# function add_job_shop_constraints!(schedule::P,spec::T,model::JuMP.Model) where {P<:OperatingSchedule,T<:ProblemSpec}
#     # M = spec.M
#     M = length(get_object_ICs(schedule))
#     s0 = spec.s0
#     sF = spec.sF
#     tor = Int.(round.(value.(model[:tor]))) # collect begin time
#     toc = Int.(round.(value.(model[:toc]))) # collect end time
#     tod = Int.(round.(value.(model[:tod]))) # deposit begin time
#     tof = Int.(round.(value.(model[:tof]))) # deposit end time
#     for j in 1:M
#         for j2 in j+1:M
#             if (s0[j] == s0[j2]) || (s0[j] == sF[j2]) || (sF[j] == s0[j2]) || (sF[j] == sF[j2])
#                 if s0[j] == s0[j2]
#                     id1, n1 = get_collect_node(schedule, ObjectID(j))
#                     id2, n2 = get_collect_node(schedule, ObjectID(j2))
#                     t1 = [tor[j], toc[j]]
#                     t2 = [tor[j2], toc[j2]]
#                 elseif s0[j] == sF[j2]
#                     id1, n1 = get_collect_node(schedule, ObjectID(j))
#                     id2, n2 = get_deposit_node(schedule, ObjectID(j2))
#                     t1 = [tor[j], toc[j]]
#                     t2 = [tod[j2], tof[j2]]
#                 elseif sF[j] == s0[j2]
#                     id1, n1 = get_deposit_node(schedule, ObjectID(j))
#                     id2, n2 = get_collect_node(schedule, ObjectID(j2))
#                     t1 = [tod[j], tof[j]]
#                     t2 = [tor[j2], toc[j2]]
#                 elseif sF[j] == sF[j2]
#                     id1, n1 = get_deposit_node(schedule, ObjectID(j))
#                     id2, n2 = get_deposit_node(schedule, ObjectID(j2))
#                     t1 = [tod, tof[j]]
#                     t2 = [tod, tof[j2]]
#                 end
#                 if t1[2] < t2[1]
#                     add_edge!(schedule, id1, id2)
#                 elseif t2[2] < t1[1]
#                     add_edge!(schedule, id2, id1)
#                 else
#                     throw(ErrorException("JOB SHOP CONSTRAINT VIOLATED"))
#                 end
#             end
#         end
#     end
# end
# function add_job_shop_constraints!(milp_model::AssignmentMILP,schedule::OperatingSchedule,spec::ProblemSpec,model::JuMP.Model)
#     add_job_shop_constraints!(schedule,spec,model)
# end
#
#
# """
#     get_objective_expr
#
# Helper for setting the objective function for a milp model
# """
# function get_objective_expr(milp::AssignmentMILP, f::SumOfMakeSpans,model,terminal_vtxs,weights,tof,Δt)
#     @variable(model, T[1:length(terminal_vtxs)])
#     for (i,project_head) in enumerate(terminal_vtxs)
#         for v in project_head
#             @constraint(model, T[i] >= tof[v] + Δt[v])
#         end
#     end
#     cost1 = @expression(model, sum(map(i->T[i]*get(weights,i,0.0), 1:length(terminal_vtxs))))
#     # @objective(model, Min, sum(map(v->tof[v]*get(weights,v,0.0), terminal_vtxs)))
#     # model
# end
# function get_objective_expr(milp::AssignmentMILP, f::MakeSpan,model,terminal_vtxs,weights,tof,Δt)
#     @variable(model, T)
#     @constraint(model, T .>= tof .+ Δt)
#     T
#     # @objective(model, Min, T)
# end
#
# """
#     formulate_optimization_problem()
#
# Express the TaskGraphs assignment problem as a MILP using the JuMP optimization
# framework.
#
# Inputs:
#     `G` - graph with inverted tree structure that encodes dependencies
#         between tasks
#     `D` - D[s₁,s₂] is distance from position s₁ to position s₂
#     `Δt` - Δt[j] is the duraction of time that must elapse after all prereqs
#         of task j have been satisfied before task j becomes available
#     `Δt_collect` - Δt_collect[j] is the time required for a robot to pick up
#         object j
#     `Δt_deliver` - Δt_deliver[j] is the time required for a robot to set
#         down object j
#     `to0_` - a `Dict`, where `to0_[j]` gives the start time for task j
#         (applies to leaf tasks only)
#     `tr0_` - a `Dict`, where `tr0_[i]` gives the start time for robot i
#         (applies to non-dummy robots only)
#     `terminal_vtxs` - a vector of integers specfying the graph vertices that
#         are roots of the project
#     `weights` - a vector of weights that determines the contribution of each
#         root_node to the objective
#     `s0` - pickup stations for the tasks
#     `sF` - dropoff stations for the tasks
#     `optimizer` - a JuMP optimizer (e.g., Gurobi.optimizer)
#
# Keyword Args:
#     `TimeLimit=100`
#     `OutputFlag=0`
#     `assignments=Dict{Int64,Int64}()` - maps robot id to assignment that must be
#         enforced
#     `cost_model=:MakeSpan` - optimization objective, either `:MakeSpan` or
#         `:SumOfMakeSpans`
#
# Outputs:
#     `model` - the optimization model
# """
# function formulate_optimization_problem(N,M,G,D,Δt,Δt_collect,Δt_deliver,to0_,tr0_,terminal_vtxs,weights,r0,s0,sF,nR,optimizer;
#     TimeLimit=100,
#     OutputFlag=0,
#     Presolve = -1, # automatic setting (-1), off (0), conservative (1), or aggressive (2)
#     task_groups = Vector{Vector{Int}}(),
#     shapes = [(1,1) for j in 1:M],
#     assignments=Dict{Int64,Int64}(),
#     cost_model=MakeSpan(),
#     t0_ = Dict(),
#     tF_ = Dict(),
#     Mm = 10000,
#     # Mm = sum([D[s1,s2] for s1 in r0 for s2 in s0]) + sum([D[s1,s2] for s1 in s0 for s2 in sF])
#     )
#
#     model = Model(with_optimizer(optimizer,
#         TimeLimit=TimeLimit,
#         OutputFlag=OutputFlag,
#         Presolve=Presolve
#         ))
#
#     r0 = vcat(r0,sF) # combine to get dummy robot ``spawn'' locations too
#     @variable(model, to0[1:M] >= 0.0) # object availability time
#     @variable(model, tor[1:M] >= 0.0) # object robot arrival time
#     @variable(model, toc[1:M] >= 0.0) # object collection complete time
#     @variable(model, tod[1:M] >= 0.0) # object deliver begin time
#     @variable(model, tof[1:M] >= 0.0) # object termination time
#     @variable(model, tr0[1:N+M] >= 0.0) # robot availability time
#
#     # Assignment matrix x
#     @variable(model, X[1:N+M,1:M], binary = true) # X[i,j] ∈ {0,1}
#     @constraint(model, X * ones(M) .<= 1)         # each robot may have no more than 1 task
#     @constraint(model, X' * ones(N+M) .== nR)     # each task must have exactly 1 assignment
#     for (i,t) in tr0_
#         # start time for robot i
#         @constraint(model, tr0[i] == t)
#     end
#     for (j,t) in to0_
#         # start time for task j (applies only to tasks with no prereqs)
#         @constraint(model, to0[j] == t)
#     end
#     for (i,j) in assignments
#         # start time for task j (applies only to tasks with no prereqs)
#         @constraint(model, X[i,j] == 1)
#     end
#     # constraints
#     for j in 1:M
#         # constraint on task start time
#         if !is_root_node(G,j)
#             for v in inneighbors(G,j)
#                 @constraint(model, to0[j] >= tof[v] + Δt[j])
#             end
#         end
#         # constraint on dummy robot start time (corresponds to moment of object delivery)
#         @constraint(model, tr0[j+N] == tof[j])
#         # dummy robots can't do upstream jobs
#         upstream_jobs = [j, map(e->e.dst,collect(edges(bfs_tree(G,j;dir=:in))))...]
#         for v in upstream_jobs
#             @constraint(model, X[j+N,v] == 0)
#         end
#         # lower bound on task completion time (task can't start until it's available).
#         @constraint(model, tor[j] >= to0[j])
#         for i in 1:N+M
#             @constraint(model, tor[j] - (tr0[i] + D[r0[i],s0[j]]) >= -Mm*(1 - X[i,j]))
#         end
#         @constraint(model, toc[j] == tor[j] + Δt_collect[j])
#         @constraint(model, tod[j] == toc[j] + D[s0[j],sF[j]])
#         @constraint(model, tof[j] == tod[j] + Δt_deliver[j])
#         # "Job-shop" constraints specifying that no station may be double-booked. A station
#         # can only support a single COLLECT or DEPOSIT operation at a time, meaning that all
#         # the windows for these operations cannot overlap. In the constraints below, t1 and t2
#         # represent the intervals for the COLLECT or DEPOSIT operations of tasks j and j2,
#         # respectively. If eny of the operations for these two tasks require use of the same
#         # station, we introduce a 2D binary variable y. if y = [1,0], the operation for task
#         # j must occur before the operation for task j2. The opposite is true for y == [0,1].
#         # We use the big M method here as well to tightly enforce the binary constraints.
#         for j2 in j+1:M
#             if (s0[j] == s0[j2]) || (s0[j] == sF[j2]) || (sF[j] == s0[j2]) || (sF[j] == sF[j2])
#                 # @show j, j2
#                 if s0[j] == s0[j2]
#                     t1 = [tor[j], toc[j]]
#                     t2 = [tor[j2], toc[j2]]
#                 elseif s0[j] == sF[j2]
#                     t1 = [tor[j], toc[j]]
#                     t2 = [tod[j2], tof[j2]]
#                 elseif sF[j] == s0[j2]
#                     t1 = [tod[j], tof[j]]
#                     t2 = [tor[j2], toc[j2]]
#                 elseif sF[j] == sF[j2]
#                     t1 = [tod, tof[j]]
#                     t2 = [tod, tof[j2]]
#                 end
#                 tmax = @variable(model)
#                 tmin = @variable(model)
#                 y = @variable(model, binary=true)
#                 @constraint(model, tmax >= t1[1])
#                 @constraint(model, tmax >= t2[1])
#                 @constraint(model, tmin <= t1[2])
#                 @constraint(model, tmin <= t2[2])
#
#                 @constraint(model, tmax - t2[1] <= (1 - y)*Mm)
#                 @constraint(model, tmax - t1[1] <= y*Mm)
#                 @constraint(model, tmin - t1[2] >= (1 - y)*-Mm)
#                 @constraint(model, tmin - t2[2] >= y*-Mm)
#                 # @constraint(model, tmin + 1 <= tmax)
#                 @constraint(model, tmin + 1 - X[j+N,j2] - X[j2+N,j] <= tmax) # NOTE +1 not necessary if the same robot is doing both
#             end
#         end
#     end
#     # cost depends only on root node(s)
#     # if cost_model <: SumOfMakeSpans
#     #     @variable(model, T[1:length(terminal_vtxs)])
#     #     for (i,project_head) in enumerate(terminal_vtxs)
#     #         for v in project_head
#     #             @constraint(model, T[i] >= tof[v] + Δt[v])
#     #         end
#     #     end
#     #     @objective(model, Min, sum(map(i->T[i]*get(weights,i,0.0), 1:length(terminal_vtxs))))
#     #     # @objective(model, Min, sum(map(v->tof[v]*get(weights,v,0.0), terminal_vtxs)))
#     # elseif cost_model <: MakeSpan
#     #     @variable(model, T)
#     #     @constraint(model, T .>= tof .+ Δt)
#     #     @objective(model, Min, T)
#     # end
#     milp = AssignmentMILP(model)
#     cost1 = get_objective_expr(milp, cost_model, milp.model,terminal_vtxs,weights,tof,Δt)
#     @objective(milp.model, Min, cost1)
#     milp
# end
# function formulate_optimization_problem(spec::T,optimizer;
#     kwargs...
#     ) where {T<:ProblemSpec}
#     formulate_optimization_problem(
#         spec.N,
#         spec.M,
#         spec.graph,
#         spec.D,
#         spec.Δt,
#         spec.Δt_collect,
#         spec.Δt_deliver,
#         spec.to0_,
#         spec.tr0_,
#         spec.terminal_vtxs,
#         spec.weights,# # # #
#         spec.r0,
#         spec.s0,
#         spec.sF,
#         spec.nR,
#         optimizer;
#         # cost_model=spec.cost_function,
#         kwargs...
#         )
# end
#
# """
#     formulate_milp(milp_model::AssignmentMILP,project_schedule,problem_spec;kwargs...)
#
# Express the TaskGraphs assignment problem as an `AssignmentMILP` using the JuMP
# optimization framework.
#
# Inputs:
#     milp_model::T <: TaskGraphsMILP : a milp model that determines how the
#         sequential task assignment problem is modeled. Current options are
#         `AssignmentMILP`, `SparseAdjacencyMILP` and `GreedyAssignment`.
#     project_schedule::OperatingSchedule : a partial operating schedule, where
#         some or all assignment edges may be missing.
#     problem_spec::ProblemSpec : encodes the distance matrix and other
#         information about the problem.
#
# Keyword Args:
#     `optimizer` - a JuMP optimizer (e.g., Gurobi.optimizer)
#     `cost_model=MakeSpan` - optimization objective, currently either `MakeSpan`
#         or `SumOfMakeSpans`. Defaults to the cost_model associated with
#         `problem_spec`
#     `TimeLimit=100` : a keyword argument for the optimizer (see JuMP and Gurobi
#         documentation)
#     `OutputFlag=0` : a keyword argument for the optimizer (see JuMP and Gurobi
#         documentation)
#
# Outputs:
#     `model` - an optimization model of type `T`
# """
# function formulate_milp(milp_model::AssignmentMILP,project_schedule::OperatingSchedule,problem_spec::ProblemSpec;
#     optimizer=Gurobi.Optimizer,
#     cost_model=problem_spec.cost_function,
#     kwargs...)
#     formulate_optimization_problem(problem_spec,optimizer;cost_model=cost_model,kwargs...)
# end
#
# export
#     preprocess_project_schedule
#
# """
#     preprocess_project_schedule(project_schedule)
#
# Returns information about the eligible and required successors and predecessors
# of nodes in `project_schedule`
#
# Arguments:
# - `project_schedule::OperatingSchedule`
#
# Outputs:
# - missing_successors
# - missing_predecessors
# - n_eligible_successors
# - n_eligible_predecessors
# - n_required_successors
# - n_required_predecessors
# - upstream_vertices
# - non_upstream_vertices
# """
# function preprocess_project_schedule(project_schedule)
#     G = get_graph(project_schedule);
#     # Identify required and eligible edges
#     missing_successors      = Dict{Int,Dict}()
#     missing_predecessors    = Dict{Int,Dict}()
#     n_eligible_successors   = zeros(Int,nv(G))
#     n_eligible_predecessors = zeros(Int,nv(G))
#     n_required_successors   = zeros(Int,nv(G))
#     n_required_predecessors = zeros(Int,nv(G))
#     for v in vertices(G)
#         node = get_node_from_id(project_schedule, get_vtx_id(project_schedule, v))
#         for (key,val) in required_successors(node)
#             n_required_successors[v] += val
#         end
#         for (key,val) in required_predecessors(node)
#             n_required_predecessors[v] += val
#         end
#         for (key,val) in eligible_successors(node)
#             n_eligible_successors[v] += val
#         end
#         for (key,val) in eligible_predecessors(node)
#             n_eligible_predecessors[v] += val
#         end
#         missing_successors[v] = eligible_successors(node)
#         for v2 in outneighbors(G,v)
#             id2 = get_vtx_id(project_schedule, v2)
#             node2 = get_node_from_id(project_schedule, id2)
#             for key in collect(keys(missing_successors[v]))
#                 if matches_template(key,typeof(node2))
#                     missing_successors[v][key] -= 1
#                     break
#                 end
#             end
#         end
#         missing_predecessors[v] = eligible_predecessors(node)
#         for v2 in inneighbors(G,v)
#             id2 = get_vtx_id(project_schedule, v2)
#             node2 = get_node_from_id(project_schedule, id2)
#             for key in collect(keys(missing_predecessors[v]))
#                 if matches_template(key,typeof(node2))
#                     missing_predecessors[v][key] -= 1
#                     break
#                 end
#             end
#         end
#     end
#     @assert(!any(n_eligible_predecessors .< n_required_predecessors))
#     @assert(!any(n_eligible_successors .< n_required_successors))
#
#     upstream_vertices = map(v->[v, map(e->e.dst,collect(edges(bfs_tree(G,v;dir=:in))))...], vertices(G))
#     non_upstream_vertices = map(v->collect(setdiff(collect(vertices(G)),upstream_vertices[v])), vertices(G))
#
#     return missing_successors, missing_predecessors, n_eligible_successors, n_eligible_predecessors, n_required_successors, n_required_predecessors, upstream_vertices, non_upstream_vertices
# end
#
# function formulate_schedule_milp(project_schedule::OperatingSchedule,problem_spec::ProblemSpec;
#         optimizer = Gurobi.Optimizer,
#         TimeLimit=100,
#         OutputFlag=0,
#         Presolve=-1, # automatic setting (-1), off (0), conservative (1), or aggressive (2)
#         t0_ = Dict{AbstractID,Float64}(), # dictionary of initial times. Default is empty
#         tF_ = Dict{AbstractID,Float64}(), # dictionary of initial times. Default is empty
#         Mm = 10000, # for big M constraints
#         cost_model = SumOfMakeSpans(),
#     )
#     G = get_graph(project_schedule);
#     assignments = [];
#     Δt = map(v->get_path_spec(project_schedule, v).min_path_duration, vertices(G))
#
#     model = Model(with_optimizer(optimizer,
#         TimeLimit=TimeLimit,
#         OutputFlag=OutputFlag,
#         Presolve=Presolve
#         ));
#     @variable(model, t0[1:nv(G)] >= 0.0); # initial times for all nodes
#     @variable(model, tF[1:nv(G)] >= 0.0); # final times for all nodes
#
#     # Precedence relationships
#     @variable(model, Xa[1:nv(G),1:nv(G)], binary = true); # Precedence Adjacency Matrix TODO make sparse
#     @constraint(model, Xa .+ Xa' .<= 1) # no bidirectional or self edges
#     # set all initial times that are provided
#     for (id,t) in t0_
#         v = get_vtx(project_schedule, id)
#         @constraint(model, t0[v] >= t)
#     end
#     for (id,t) in tF_
#         v = get_vtx(project_schedule, id)
#         @constraint(model, tF[v] >= t)
#     end
#     # Precedence constraints and duration constraints for existing nodes and edges
#     for v in vertices(G)
#         @constraint(model, tF[v] >= t0[v] + Δt[v])
#         for v2 in outneighbors(G,v)
#             @constraint(model, Xa[v,v2] == 1)
#             @constraint(model, t0[v2] >= tF[v]) # NOTE DO NOT CHANGE TO EQUALITY CONSTRAINT
#         end
#     end
#     # Identify required and eligible edges
#     missing_successors      = Dict{Int,Dict}()
#     missing_predecessors    = Dict{Int,Dict}()
#     n_eligible_successors   = zeros(Int,nv(G))
#     n_eligible_predecessors = zeros(Int,nv(G))
#     n_required_successors   = zeros(Int,nv(G))
#     n_required_predecessors = zeros(Int,nv(G))
#     for v in vertices(G)
#         node = get_node_from_id(project_schedule, get_vtx_id(project_schedule, v))
#         for (key,val) in required_successors(node)
#             n_required_successors[v] += val
#         end
#         for (key,val) in required_predecessors(node)
#             n_required_predecessors[v] += val
#         end
#         for (key,val) in eligible_successors(node)
#             n_eligible_successors[v] += val
#         end
#         for (key,val) in eligible_predecessors(node)
#             n_eligible_predecessors[v] += val
#         end
#         missing_successors[v] = eligible_successors(node)
#         for v2 in outneighbors(G,v)
#             id2 = get_vtx_id(project_schedule, v2)
#             node2 = get_node_from_id(project_schedule, id2)
#             for key in collect(keys(missing_successors[v]))
#                 if matches_template(key,typeof(node2))
#                     missing_successors[v][key] -= 1
#                     break
#                 end
#             end
#         end
#         missing_predecessors[v] = eligible_predecessors(node)
#         for v2 in inneighbors(G,v)
#             id2 = get_vtx_id(project_schedule, v2)
#             node2 = get_node_from_id(project_schedule, id2)
#             for key in collect(keys(missing_predecessors[v]))
#                 if matches_template(key,typeof(node2))
#                     missing_predecessors[v][key] -= 1
#                     break
#                 end
#             end
#         end
#     end
#     @assert(!any(n_eligible_predecessors .< n_required_predecessors))
#     @assert(!any(n_eligible_successors .< n_required_successors))
#     @constraint(model, Xa * ones(nv(G)) .<= n_eligible_successors);
#     @constraint(model, Xa * ones(nv(G)) .>= n_required_successors);
#     @constraint(model, Xa' * ones(nv(G)) .<= n_eligible_predecessors);
#     @constraint(model, Xa' * ones(nv(G)) .>= n_required_predecessors);
#
#     upstream_vertices = map(v->[v, map(e->e.dst,collect(edges(bfs_tree(G,v;dir=:in))))...], vertices(G))
#     for v in vertices(G)
#         for v2 in upstream_vertices[v]
#             @constraint(model, Xa[v,v2] == 0) #TODO this variable is not needed
#         end
#     end
#     non_upstream_vertices = map(v->collect(setdiff(collect(vertices(G)),upstream_vertices[v])), vertices(G))
#     # Big M constraints
#     for v in vertices(G)
#         node = get_node_from_id(project_schedule, get_vtx_id(project_schedule, v))
#         for v2 in non_upstream_vertices[v] # for v2 in vertices(G)
#             node2 = get_node_from_id(project_schedule, get_vtx_id(project_schedule, v2))
#             potential_match = false
#             for (template, val) in missing_successors[v]
#                 if !matches_template(template, typeof(node2)) # possible to add an edge
#                     continue
#                 end
#                 for (template2, val2) in missing_predecessors[v2]
#                     if !matches_template(template2, typeof(node)) # possible to add an edge
#                         continue
#                     end
#                     potential_match = true # TODO: investigate why the solver fails when this is moved inside the following if statement
#                     if (val > 0 && val2 > 0)
#                         new_node = align_with_successor(node,node2)
#                         dt_min = generate_path_spec(project_schedule,problem_spec,new_node).min_path_duration
#                         @constraint(model, tF[v] - (t0[v] + dt_min) >= -Mm*(1 - Xa[v,v2]))
#                         @constraint(model, t0[v2] - tF[v] >= -Mm*(1 - Xa[v,v2]))
#                         break
#                     end
#                 end
#             end
#             if potential_match == false
#                 @constraint(model, Xa[v,v2] == 0) #TODO this variable is not needed
#             end
#         end
#     end
#
#     # "Job-shop" constraints specifying that no station may be double-booked. A station
#     # can only support a single COLLECT or DEPOSIT operation at a time, meaning that all
#     # the windows for these operations cannot overlap. In the constraints below, t1 and t2
#     # represent the intervals for the COLLECT or DEPOSIT operations of tasks j and j2,
#     # respectively. If eny of the operations for these two tasks require use of the same
#     # station, we introduce a 2D binary variable y. if y = [1,0], the operation for task
#     # j must occur before the operation for task j2. The opposite is true for y == [0,1].
#     # We use the big M method here as well to tightly enforce the binary constraints.
#     # job_shop_variables = Dict{Tuple{Int,Int},JuMP.VariableRef}();
#     @variable(model, Xj[1:nv(G),1:nv(G)], binary = true); # job shop adjacency matrix
#     @constraint(model, Xj .+ Xj' .<= 1) # no bidirectional or self edges
#     for v in 1:nv(G)
#         node = get_node_from_id(project_schedule, get_vtx_id(project_schedule, v))
#         for v2 in v+1:nv(G)
#             node2 = get_node_from_id(project_schedule, get_vtx_id(project_schedule, v2))
#             common_resources = intersect(resources_reserved(node),resources_reserved(node2))
#             if length(common_resources) > 0
#                 # @show common_resources
#                 # tmax = @variable(model)
#                 # tmin = @variable(model)
#                 # y = @variable(model, binary=true)
#                 # job_shop_variables[(v,v2)] = y
#                 # @constraint(model, tmax >= t0[v])
#                 # @constraint(model, tmax >= t0[v2])
#                 # @constraint(model, tmin <= tF[v])
#                 # @constraint(model, tmin <= tF[v2])
#                 #
#                 # @constraint(model, tmax - t0[v2] <= (1 - y)*Mm)
#                 # @constraint(model, tmax - t0[v] <= y*Mm)
#                 # @constraint(model, tmin - tF[v] >= (1 - y)*-Mm)
#                 # @constraint(model, tmin - tF[v2] >= y*-Mm)
#                 # @constraint(model, tmin + 1 <= tmax)
#
#                 # Big M constraints
#                 @constraint(model, Xj[v,v2] + Xj[v2,v] == 1)
#                 if !(v2 in upstream_vertices[v])
#                     @constraint(model, t0[v2] - tF[v] >= -Mm*(1 - Xj[v,v2]))
#                 end
#                 if !(v in upstream_vertices[v2])
#                     @constraint(model, t0[v] - tF[v2] >= -Mm*(1 - Xj[v2,v]))
#                 end
#             else
#                 @constraint(model, Xj[v,v2] == 0)
#                 @constraint(model, Xj[v2,v] == 0)
#             end
#         end
#     end
#
#     # Full adjacency matrix
#     @variable(model, X[1:nv(G),1:nv(G)]); # Adjacency Matrix
#     @constraint(model, X .== Xa .+ Xj)
#
#     # Formulate Objective
#     # if cost_model <: SumOfMakeSpans
#     #     terminal_vtxs = project_schedule.terminal_vtxs
#     #     @variable(model, T[1:length(terminal_vtxs)])
#     #     for (i,project_head) in enumerate(terminal_vtxs)
#     #         for v in project_head
#     #             @constraint(model, T[i] >= tF[v])
#     #         end
#     #     end
#     #     cost1 = @expression(model, sum(map(v->tF[v]*get(project_schedule.weights,v,0.0), terminal_vtxs)))
#     # elseif cost_model <: MakeSpan
#     #     @variable(model, T)
#     #     @constraint(model, T .>= tF)
#     #     cost1 = @expression(model, T)
#     # end
#     # sparsity_cost = @expression(model, (0.5/(nv(G)^2))*sum(Xa)) # cost term to encourage sparse X. Otherwise the solver may add pointless edges
#     sparsity_cost = @expression(model, (0.5/(nv(G)^2))*sum(X)) # cost term to encourage sparse X. Otherwise the solver may add pointless edges
#     # @objective(model, Min, cost1 )
#     milp = AdjacencyMILP(model=model) #, job_shop_variables
#     cost1 = get_objective_expr(milp,cost_model,milp.model,project_schedule,tF)
#     @objective(milp.model, Min, cost1 + sparsity_cost)
#     milp
# end
# function formulate_milp(milp_model::AdjacencyMILP,project_schedule::OperatingSchedule,problem_spec::ProblemSpec;
#     optimizer=Gurobi.Optimizer,
#     kwargs...)
#     formulate_schedule_milp(project_schedule,problem_spec;optimizer=optimizer,kwargs...)
# end
# function formulate_milp(milp_model::SparseAdjacencyMILP,project_schedule::OperatingSchedule,problem_spec::ProblemSpec;
#         optimizer = Gurobi.Optimizer,
#         TimeLimit=100,
#         OutputFlag=0,
#         Presolve=-1, # automatic setting (-1), off (0), conservative (1), or aggressive (2)
#         t0_ = Dict{AbstractID,Float64}(), # dictionary of initial times. Default is empty
#         tF_ = Dict{AbstractID,Float64}(), # dictionary of initial times. Default is empty
#         Mm = 10000, # for big M constraints
#         cost_model = SumOfMakeSpans(),
#         job_shop=milp_model.job_shop,
#         kwargs...
#     )
#
#     # println("NBS TIME LIMIT: TimeLimit = $TimeLimit")
#     model = Model(with_optimizer(optimizer,
#         TimeLimit=TimeLimit,
#         OutputFlag=OutputFlag,
#         Presolve=Presolve
#         ));
#
#     G = get_graph(project_schedule);
#     (missing_successors, missing_predecessors, n_eligible_successors,
#         n_eligible_predecessors, n_required_successors, n_required_predecessors,
#         upstream_vertices, non_upstream_vertices
#         ) = preprocess_project_schedule(project_schedule)
#     Δt = map(v->get_path_spec(project_schedule, v).min_path_duration, vertices(G))
#
#     @variable(model, t0[1:nv(G)] >= 0.0); # initial times for all nodes
#     @variable(model, tF[1:nv(G)] >= 0.0); # final times for all nodes
#
#     # Precedence relationships
#     Xa = SparseMatrixCSC{VariableRef,Int}(nv(G),nv(G),ones(Int,nv(G)+1),Int[],VariableRef[])
#     # @variable(model, Xa[1:nv(G),1:nv(G)], binary = true); # Precedence Adjacency Matrix TODO make sparse
#     # @constraint(model, Xa .+ Xa' .<= 1) # no bidirectional or self edges
#     # set all initial times that are provided
#     for (id,t) in t0_
#         v = get_vtx(project_schedule, id)
#         @constraint(model, t0[v] >= t)
#     end
#     for (id,t) in tF_
#         v = get_vtx(project_schedule, id)
#         @constraint(model, tF[v] >= t)
#     end
#     # Precedence constraints and duration constraints for existing nodes and edges
#     for v in vertices(G)
#         @constraint(model, tF[v] >= t0[v] + Δt[v]) # NOTE Δt may change for some nodes
#         for v2 in outneighbors(G,v)
#             Xa[v,v2] = @variable(model, binary=true) # TODO remove this (MUST UPDATE n_eligible_successors, etc. accordingly)
#             @constraint(model, Xa[v,v2] == 1) #TODO this edge already exists--no reason to encode it as a decision variable
#             @constraint(model, t0[v2] >= tF[v]) # NOTE DO NOT CHANGE TO EQUALITY CONSTRAINT. Making this an equality constraint causes the solver to return a higher final value in some cases (e.g., toy problems 2,3,7). Why? Maybe the Big-M constraint forces it to bump up. I though the equality constraint might speed up the solver.
#         end
#     end
#
#     # Big M constraints
#     for v in vertices(G)
#         node = get_node_from_id(project_schedule, get_vtx_id(project_schedule, v))
#         potential_match = false
#         if outdegree(G,v) < n_eligible_successors[v] # NOTE: Trying this out to save time on formulation
#             for v2 in non_upstream_vertices[v] # for v2 in vertices(G)
#                 if indegree(G,v2) < n_eligible_predecessors[v2]
#                     node2 = get_node_from_id(project_schedule, get_vtx_id(project_schedule, v2))
#                     for (template, val) in missing_successors[v]
#                         if !matches_template(template, typeof(node2)) # possible to add an edge
#                             continue
#                         end
#                         for (template2, val2) in missing_predecessors[v2]
#                             if !matches_template(template2, typeof(node)) # possible to add an edge
#                                 continue
#                             end
#                             if (val > 0 && val2 > 0)
#                                 potential_match = true
#                                 new_node = align_with_successor(node,node2)
#                                 dt_min = generate_path_spec(project_schedule,problem_spec,new_node).min_path_duration
#                                 Xa[v,v2] = @variable(model, binary=true) # initialize a new binary variable in the sparse adjacency matrix
#                                 @constraint(model, tF[v] - (t0[v] + dt_min) >= -Mm*(1 - Xa[v,v2]))
#                                 @constraint(model, t0[v2] - tF[v] >= -Mm*(1 - Xa[v,v2]))
#                                 break
#                             end
#                         end
#                     end
#                 end
#             end
#         end
#         if potential_match == false && job_shop == false
#             @constraint(model, tF[v] == t0[v] + Δt[v]) # adding this constraint may provide some speedup
#         end
#     end
#
#     # In the sparse implementation, these constraints must come after all possible edges are defined by a VariableRef
#     @constraint(model, Xa * ones(nv(G)) .<= n_eligible_successors);
#     @constraint(model, Xa * ones(nv(G)) .>= n_required_successors);
#     @constraint(model, Xa' * ones(nv(G)) .<= n_eligible_predecessors);
#     @constraint(model, Xa' * ones(nv(G)) .>= n_required_predecessors);
#     for i in 1:nv(G)
#         for j in i:nv(G)
#             # prevent self-edges and cycles
#             @constraint(model, Xa[i,j] + Xa[j,i] <= 1)
#         end
#     end
#
#     # "Job-shop" constraints specifying that no station may be double-booked. A station
#     # can only support a single COLLECT or DEPOSIT operation at a time, meaning that all
#     # the windows for these operations cannot overlap. In the constraints below, t1 and t2
#     # represent the intervals for the COLLECT or DEPOSIT operations of tasks j and j2,
#     # respectively. If eny of the operations for these two tasks require use of the same
#     # station, we introduce a 2D binary variable y. if y = [1,0], the operation for task
#     # j must occur before the operation for task j2. The opposite is true for y == [0,1].
#     # We use the big M method here as well to tightly enforce the binary constraints.
#     # job_shop_variables = Dict{Tuple{Int,Int},JuMP.VariableRef}();
#     Xj = SparseMatrixCSC{VariableRef,Int}(nv(G),nv(G),ones(Int,nv(G)+1),Int[],VariableRef[])
#     if job_shop
#         for v in 1:nv(G)
#             node = get_node_from_id(project_schedule, get_vtx_id(project_schedule, v))
#             for v2 in non_upstream_vertices[v] #v+1:nv(G)
#                 if v2 > v && ~(v in upstream_vertices[v2]) && ~(has_edge(G,v,v2) || has_edge(G,v2,v))
#                     node2 = get_node_from_id(project_schedule, get_vtx_id(project_schedule, v2))
#                     common_resources = intersect(resources_reserved(node),resources_reserved(node2))
#                     if length(common_resources) > 0
#                         println("MILP FORMULATION: adding a job shop constraint between ",v, " (",string(node),") and ", v2, " (",string(node2),")")
#                         # @show common_resources
#                         # Big M constraints
#                         Xj[v,v2] = @variable(model, binary=true) #
#                         Xj[v2,v] = @variable(model, binary=true) # need both directions to have a valid adjacency matrix
#                         @constraint(model, Xj[v,v2] + Xj[v2,v] == 1)
#                         @constraint(model, t0[v2] - tF[v] >= -Mm*(1 - Xj[v,v2]))
#                         @constraint(model, t0[v] - tF[v2] >= -Mm*(1 - Xj[v2,v]))
#                     end
#                 end
#             end
#         end
#     end
#
#     # Full adjacency matrix
#     @expression(model, X, Xa .+ Xj) # Make X an expression rather than a variable
#
#     # Formulate Objective
#     # if cost_model <: SumOfMakeSpans
#     #     terminal_vtxs = project_schedule.terminal_vtxs
#     #     @variable(model, T[1:length(terminal_vtxs)])
#     #     for (i,project_head) in enumerate(terminal_vtxs)
#     #         for v in project_head
#     #             @constraint(model, T[i] >= tF[v])
#     #         end
#     #     end
#     #     cost1 = @expression(model, sum(map(v->tF[v]*get(project_schedule.weights,v,0.0), terminal_vtxs)))
#     # elseif cost_model <: MakeSpan
#     #     @variable(model, T)
#     #     @constraint(model, T .>= tF)
#     #     cost1 = @expression(model, T)
#     # end
#     # # sparsity_cost = @expression(model, (0.5/(nv(G)^2))*sum(Xa)) # cost term to encourage sparse X. Otherwise the solver may add pointless edges
#     # # sparsity_cost = @expression(model, (0.5/(nv(G)^2))*sum(X)) # cost term to encourage sparse X. Otherwise the solver may add pointless edges
#     # # @objective(model, Min, cost1 + sparsity_cost)
#     # @objective(model, Min, cost1)
#     milp = SparseAdjacencyMILP(model,Xa,Xj, milp_model.job_shop) #, job_shop_variables
#     cost1 = get_objective_expr(milp,cost_model,milp.model,project_schedule,tF)
#     @objective(milp.model, Min, cost1)
#     milp
# end
# function get_objective_expr(milp,f::SumOfMakeSpans,model,project_schedule,tF)
#     terminal_vtxs = project_schedule.terminal_vtxs
#     @variable(model, T[1:length(terminal_vtxs)])
#     for (i,project_head) in enumerate(terminal_vtxs)
#         for v in project_head
#             @constraint(model, T[i] >= tF[v])
#         end
#     end
#     cost1 = @expression(model, sum(map(v->tF[v]*get(project_schedule.weights,v,0.0), terminal_vtxs)))
# end
# function get_objective_expr(milp,f::MakeSpan,model,project_schedule,tF)
#     @variable(model, T)
#     @constraint(model, T .>= tF) # TODO Maybe the number of constraints here causes a slowdown that could be addressed by only adding constraints on terminal nodes?
#     cost1 = @expression(model, T)
# end
#
# export
#     GreedyAssignment
#
# """
#     GreedyAssignment - baseline for task assignment. It works by maintaining two
#     "open" sets of vertices: one containing vertices that are eligible for a
# """
# @with_kw struct GreedyAssignment{C} <: TaskGraphsMILP
#     schedule::OperatingSchedule   = OperatingSchedule()
#     problem_spec::ProblemSpec   = ProblemSpec()
#     cost_model::C               = SumOfMakeSpans()
#     # X::M                        = sparse(zeros(Int,nv(project_schedule),nv(project_schedule)))
#     t0::Vector{Int}             = zeros(Int,nv(schedule))
#     # cost::Float64               = Inf
#     # lower_bound::Float64        = Inf
# end
# exclude_solutions!(model::GreedyAssignment) = nothing # exclude most recent solution in order to get next best solution
# JuMP.termination_status(model::GreedyAssignment)    = MOI.OPTIMAL
# JuMP.primal_status(model::GreedyAssignment)         = MOI.FEASIBLE_POINT
# get_assignment_matrix(model::GreedyAssignment)      = adjacency_matrix(get_graph(model.schedule))
# function JuMP.objective_function(model::GreedyAssignment{SumOfMakeSpans})
#     t0,tF,slack,local_slack = process_schedule(model.schedule,model.t0)
#     return sum(tF[model.schedule.terminal_vtxs] .* map(v->model.schedule.weights[v], model.schedule.terminal_vtxs))
# end
# function JuMP.objective_function(model::GreedyAssignment{MakeSpan})
#     t0,tF,slack,local_slack = process_schedule(model.schedule,model.t0)
#     return maximum(tF[model.schedule.terminal_vtxs])
# end
# function JuMP.objective_function(model::GreedyAssignment)
#     println("UNKNOWN COST FUNCTION!")
#     return Inf
# end
# JuMP.objective_bound(model::GreedyAssignment)       = objective_function(model)
# JuMP.value(c::Real) = c
# function formulate_milp(milp_model::GreedyAssignment,project_schedule::OperatingSchedule,problem_spec::ProblemSpec;
#         t0_ = Dict{AbstractID,Float64}(),
#         cost_model = SumOfMakeSpans(),
#         kwargs...
#     )
#
#     model = GreedyAssignment(
#         schedule = project_schedule,
#         problem_spec = problem_spec,
#         cost_model = cost_model
#     )
#     for (id,t) in t0_
#         v = get_vtx(project_schedule, id)
#         model.t0[v] = t
#     end
#     model
# end
#
# function construct_schedule_distance_matrix(project_schedule,problem_spec)
#     G = get_graph(project_schedule);
#     (missing_successors, missing_predecessors, n_eligible_successors, n_eligible_predecessors,
#         n_required_successors, n_required_predecessors, upstream_vertices, non_upstream_vertices) = preprocess_project_schedule(project_schedule)
#     D = Inf * ones(nv(G),nv(G))
#     for v in vertices(G)
#         if outdegree(G,v) < n_eligible_successors[v]
#             node = get_node_from_id(project_schedule, get_vtx_id(project_schedule, v))
#             # for v2 in vertices(G)
#             for v2 in non_upstream_vertices[v]
#                 if indegree(G,v2) < n_eligible_predecessors[v2]
#                     node2 = get_node_from_id(project_schedule, get_vtx_id(project_schedule, v2))
#                     for (template, val) in missing_successors[v]
#                         if !matches_template(template, typeof(node2)) # possible to add an edge
#                             continue
#                         end
#                         for (template2, val2) in missing_predecessors[v2]
#                             if !matches_template(template2, typeof(node)) # possible to add an edge
#                                 continue
#                             end
#                             if (val > 0 && val2 > 0)
#                                 new_node = align_with_successor(node,node2)
#                                 D[v,v2] = generate_path_spec(project_schedule,problem_spec,new_node).min_path_duration
#                             end
#                         end
#                     end
#                 end
#             end
#         end
#     end
#     D
# end
#
# function update_greedy_sets!(model,G,C,Ai,Ao,v,n_required_predecessors,n_eligible_successors)
#     if indegree(G,v) >= n_required_predecessors[v]
#         push!(C,v)
#         for v2 in inneighbors(G,v)
#             if !(v2 in C)
#                 setdiff!(C,v)
#             end
#         end
#     else
#         push!(Ai,v)
#         for v2 in inneighbors(G,v)
#             if !(v2 in C)
#                 setdiff!(Ai,v)
#             end
#         end
#     end
#     if (outdegree(G,v) < n_eligible_successors[v]) && (v in C)
#         push!(Ao,v)
#     end
# end
#
# function select_next_edge(model,D,Ao,Ai)
#     c = Inf
#     a = -1
#     b = -2
#     for v in sort(collect(Ao))
#         for v2 in sort(collect(Ai))
#             if D[v,v2] < c
#                 c = D[v,v2]
#                 a = v
#                 b = v2
#             end
#         end
#     end
#     a,b
#     if a < 0 || b < 0
#         println("DEBUGGING edge selection for model ",typeof(model))
#         for v in Ai
#             node = get_node_from_vtx(model.schedule,v)
#             println(string("node ",string(node), " needs assignment"))
#             @show required_predecessors(node)
#             @show indegree(model.schedule,v)
#         end
#     end
#     a,b
# end
#
# function JuMP.optimize!(model::GreedyAssignment)
#
#     project_schedule    = model.schedule
#     problem_spec        = model.problem_spec
#     G                   = get_graph(project_schedule);
#     (_, _, n_eligible_successors, _, _, n_required_predecessors, _, _) = preprocess_project_schedule(project_schedule)
#     D = construct_schedule_distance_matrix(project_schedule,problem_spec)
#
#     C = Set{Int}()
#     Ai = Set{Int}()
#     Ao = Set{Int}()
#     for v in topological_sort(G)
#         update_greedy_sets!(model,G,C,Ai,Ao,v,n_required_predecessors,n_eligible_successors)
#     end
#     # while length(C) < nv(G)
#     while length(Ai) > 0
#         v,v2 = select_next_edge(model,D,Ao,Ai)
#         setdiff!(Ao,v)
#         setdiff!(Ai,v2)
#         add_edge!(G,v,v2)
#         for v in topological_sort(G)
#             update_greedy_sets!(model,G,C,Ai,Ao,v,n_required_predecessors,n_eligible_successors)
#         end
#     end
#     set_leaf_operation_vtxs!(project_schedule)
#     update_project_schedule!(project_schedule,problem_spec,adjacency_matrix(G))
#     model
# end
#
# export
#     propagate_valid_ids!
#
# function propagate_valid_ids!(project_schedule::OperatingSchedule,problem_spec::ProblemSpec)
#     G = get_graph(project_schedule)
#     @assert(is_cyclic(G) == false, "is_cyclic(G)") # string(sparse(adj_matrix))
#     # Propagate valid IDs through the schedule
#     for v in topological_sort(G)
#         # if !get_path_spec(project_schedule, v).fixed
#             node_id = get_vtx_id(project_schedule, v)
#             node = get_node_from_id(project_schedule, node_id)
#             for v2 in inneighbors(G,v)
#                 node = align_with_predecessor(node,get_node_from_vtx(project_schedule, v2))
#             end
#             for v2 in outneighbors(G,v)
#                 node = align_with_successor(node,get_node_from_vtx(project_schedule, v2))
#             end
#             path_spec = get_path_spec(project_schedule, v)
#             if path_spec.fixed
#                 replace_in_schedule!(project_schedule, path_spec, node, node_id)
#             else
#                 replace_in_schedule!(project_schedule, problem_spec, node, node_id)
#             end
#         # end
#     end
#     # project_schedule
#     return true
# end
#
# """
#     update_project_schedule!
#
# Args:
# - project_schedule
# - adj_matrix - adjacency_matrix encoding the edges that need to be added to
#     the project schedule
#
# Adds all required edges to the project graph and modifies all nodes to
# reflect the appropriate valid IDs (e.g., `Action` nodes are populated with
# the correct `RobotID`s)
# Returns `false` if the new edges cause cycles in the project graph.
# """
# function update_project_schedule!(schedule::P,problem_spec::T,adj_matrix,DEBUG::Bool=false) where {P<:OperatingSchedule,T<:ProblemSpec}
#     # Add all new edges to project schedule
#     G = get_graph(schedule)
#     # remove existing edges first, so that there is no carryover between consecutive MILP iterations
#     for e in collect(edges(G))
#         rem_edge!(G, e)
#     end
#     # add all edges encoded by adjacency matrix
#     for v in vertices(G)
#         for v2 in vertices(G)
#             if adj_matrix[v,v2] >= 1
#                 add_edge!(G,v,v2)
#             end
#         end
#     end
#     # DEBUG ? @assert(is_cyclic(G) == false) : nothing
#     # @assert !is_cyclic(G) "update_schedule!() -------> is_cyclic(G)"
#     try
#         propagate_valid_ids!(schedule,problem_spec)
#         @assert validate(schedule)
#     catch e
#         if isa(e, AssertionError)
#             println(e.msg)
#         else
#             throw(e)
#         end
#         return false
#     end
#     return true
# end
#
# """
#     update_project_schedule!(milp_model::M,project_schedule,problem_spec,
#         adj_matrix,DEBUG=false) where {M<:TaskGraphsMILP}
#
# Args:
# - milp_model <: TaskGraphsMILP
# - project_schedule::OperatingSchedule
# - problem_spec::ProblemSpec
# - adj_matrix : an adjacency_matrix or (in the case where
#     `milp_model::AssignmentMILP`), an assignment matrix
#
# Adds all required edges to the schedule graph and modifies all nodes to
# reflect the appropriate valid IDs (e.g., `Action` nodes are populated with
# the correct `RobotID`s)
# Returns `false` if the new edges cause cycles in the project graph.
# """
# function update_project_schedule!(model::TaskGraphsMILP,
#         project_schedule::OperatingSchedule,
#         problem_spec::ProblemSpec,
#         adj_matrix::A,
#         DEBUG::Bool=false
#     ) where {A<:AbstractMatrix}
#     update_project_schedule!(project_schedule,problem_spec,adj_matrix,DEBUG)
# end
# function update_project_schedule!(model::TaskGraphsMILP,
#         project_schedule::OperatingSchedule,
#         problem_spec::ProblemSpec,
#         DEBUG::Bool=false
#     )
#     update_project_schedule!(model,project_schedule,problem_spec,
#         get_assignment_matrix(model),DEBUG)
# end
# function update_project_schedule!(model::AssignmentMILP,
#         project_schedule::OperatingSchedule,
#         problem_spec::ProblemSpec,
#         assignment_matrix::A,
#         DEBUG::Bool=false
#     ) where {A<:AbstractMatrix}
#     N = length(get_robot_ICs(project_schedule))
#     M = length(get_object_ICs(project_schedule))
#     assignment_dict = get_assignment_dict(assignment_matrix,N,M)
#     G = get_graph(project_schedule)
#     adj_matrix = adjacency_matrix(G)
#     for (robot_id, task_list) in assignment_dict
#         robot_node = get_node_from_id(project_schedule, RobotID(robot_id))
#         v_go = outneighbors(G, get_vtx(project_schedule, RobotID(robot_id)))[1] # GO_NODE
#         for object_id in task_list
#             v_collect = outneighbors(G,get_vtx(project_schedule, ObjectID(object_id)))[1]
#             adj_matrix[v_go,v_collect] = 1
#             v_carry = outneighbors(G,v_collect)[1]
#             v_deposit = outneighbors(G,v_carry)[1]
#             for v in outneighbors(G,v_deposit)
#                 if isa(get_vtx_id(project_schedule, v), ActionID)
#                     v_go = v
#                     break
#                 end
#             end
#         end
#     end
#     update_project_schedule!(project_schedule,problem_spec,adj_matrix,DEBUG)
# end

# function update_project_schedule!(milp_model::AssignmentMILP,project_schedule::P,problem_spec::T,adj_matrix,DEBUG::Bool=false) where {P<:OperatingSchedule,T<:ProblemSpec}
# end


# end # module TaskGraphCore<|MERGE_RESOLUTION|>--- conflicted
+++ resolved
@@ -1448,1023 +1448,6 @@
         end
     end
     assignment_dict
-<<<<<<< HEAD
-    assignments = zeros(Int,M)
-    for (robot_id, task_list) in assignment_dict
-        for task_id in task_list
-            assignments[task_id] = robot_id
-        end
-    end
-    assignment_dict, assignments
-end
-
-export
-    add_job_shop_constraints!,
-    formulate_optimization_problem,
-    formulate_schedule_milp,
-    formulate_milp,
-    update_project_schedule!
-
-function add_job_shop_constraints!(schedule::P,spec::T,model::JuMP.Model) where {P<:OperatingSchedule,T<:ProblemSpec}
-    # M = spec.M
-    M = length(get_object_ICs(schedule))
-    s0 = spec.s0
-    sF = spec.sF
-    tor = Int.(round.(value.(model[:tor]))) # collect begin time
-    toc = Int.(round.(value.(model[:toc]))) # collect end time
-    tod = Int.(round.(value.(model[:tod]))) # deposit begin time
-    tof = Int.(round.(value.(model[:tof]))) # deposit end time
-    for j in 1:M
-        for j2 in j+1:M
-            if (s0[j] == s0[j2]) || (s0[j] == sF[j2]) || (sF[j] == s0[j2]) || (sF[j] == sF[j2])
-                if s0[j] == s0[j2]
-                    id1, n1 = get_collect_node(schedule, ObjectID(j))
-                    id2, n2 = get_collect_node(schedule, ObjectID(j2))
-                    t1 = [tor[j], toc[j]]
-                    t2 = [tor[j2], toc[j2]]
-                elseif s0[j] == sF[j2]
-                    id1, n1 = get_collect_node(schedule, ObjectID(j))
-                    id2, n2 = get_deposit_node(schedule, ObjectID(j2))
-                    t1 = [tor[j], toc[j]]
-                    t2 = [tod[j2], tof[j2]]
-                elseif sF[j] == s0[j2]
-                    id1, n1 = get_deposit_node(schedule, ObjectID(j))
-                    id2, n2 = get_collect_node(schedule, ObjectID(j2))
-                    t1 = [tod[j], tof[j]]
-                    t2 = [tor[j2], toc[j2]]
-                elseif sF[j] == sF[j2]
-                    id1, n1 = get_deposit_node(schedule, ObjectID(j))
-                    id2, n2 = get_deposit_node(schedule, ObjectID(j2))
-                    t1 = [tod, tof[j]]
-                    t2 = [tod, tof[j2]]
-                end
-                if t1[2] < t2[1]
-                    add_edge!(schedule, id1, id2)
-                elseif t2[2] < t1[1]
-                    add_edge!(schedule, id2, id1)
-                else
-                    throw(ErrorException("JOB SHOP CONSTRAINT VIOLATED"))
-                end
-            end
-        end
-    end
-end
-function add_job_shop_constraints!(milp_model::AssignmentMILP,schedule::OperatingSchedule,spec::ProblemSpec,model::JuMP.Model)
-    add_job_shop_constraints!(schedule,spec,model)
-end
-
-"""
-    formulate_optimization_problem()
-
-Express the TaskGraphs assignment problem as a MILP using the JuMP optimization
-framework.
-
-Inputs:
-    `G` - graph with inverted tree structure that encodes dependencies
-        between tasks
-    `D` - D[s₁,s₂] is distance from position s₁ to position s₂
-    `Δt` - Δt[j] is the duraction of time that must elapse after all prereqs
-        of task j have been satisfied before task j becomes available
-    `Δt_collect` - Δt_collect[j] is the time required for a robot to pick up
-        object j
-    `Δt_deliver` - Δt_deliver[j] is the time required for a robot to set
-        down object j
-    `to0_` - a `Dict`, where `to0_[j]` gives the start time for task j
-        (applies to leaf tasks only)
-    `tr0_` - a `Dict`, where `tr0_[i]` gives the start time for robot i
-        (applies to non-dummy robots only)
-    `root_nodes` - a vector of integers specfying the graph vertices that
-        are roots of the project
-    `weights` - a vector of weights that determines the contribution of each
-        root_node to the objective
-    `s0` - pickup stations for the tasks
-    `sF` - dropoff stations for the tasks
-    `optimizer` - a JuMP optimizer (e.g., Gurobi.optimizer)
-
-Keyword Args:
-    `TimeLimit=100`
-    `OutputFlag=0`
-    `assignments=Dict{Int64,Int64}()` - maps robot id to assignment that must be
-        enforced
-    `cost_model=:MakeSpan` - optimization objective, either `:MakeSpan` or
-        `:SumOfMakeSpans`
-
-Outputs:
-    `model` - the optimization model
-"""
-function formulate_optimization_problem(N,M,G,D,Δt,Δt_collect,Δt_deliver,to0_,tr0_,root_nodes,weights,r0,s0,sF,nR,optimizer;
-    TimeLimit=100,
-    OutputFlag=0,
-    Presolve = -1, # automatic setting (-1), off (0), conservative (1), or aggressive (2)
-    task_groups = Vector{Vector{Int}}(),
-    shapes = [(1,1) for j in 1:M],
-    assignments=Dict{Int64,Int64}(),
-    cost_model=MakeSpan,
-    t0_ = Dict(),
-    tF_ = Dict(),
-    Mm = 10000,
-    # Mm = sum([D[s1,s2] for s1 in r0 for s2 in s0]) + sum([D[s1,s2] for s1 in s0 for s2 in sF])
-    )
-
-    model = Model(with_optimizer(optimizer,
-        TimeLimit=TimeLimit,
-        OutputFlag=OutputFlag,
-        Presolve=Presolve
-        ))
-
-    r0 = vcat(r0,sF) # combine to get dummy robot ``spawn'' locations too
-    @variable(model, to0[1:M] >= 0.0) # object availability time
-    @variable(model, tor[1:M] >= 0.0) # object robot arrival time
-    @variable(model, toc[1:M] >= 0.0) # object collection complete time
-    @variable(model, tod[1:M] >= 0.0) # object deliver begin time
-    @variable(model, tof[1:M] >= 0.0) # object termination time
-    @variable(model, tr0[1:N+M] >= 0.0) # robot availability time
-
-    # Assignment matrix x
-    @variable(model, X[1:N+M,1:M], binary = true) # X[i,j] ∈ {0,1}
-    @constraint(model, X * ones(M) .<= 1)         # each robot may have no more than 1 task
-    @constraint(model, X' * ones(N+M) .== nR)     # each task must have exactly 1 assignment
-    for (i,t) in tr0_
-        # start time for robot i
-        @constraint(model, tr0[i] == t)
-    end
-    for (j,t) in to0_
-        # start time for task j (applies only to tasks with no prereqs)
-        @constraint(model, to0[j] == t)
-    end
-    for (i,j) in assignments
-        # start time for task j (applies only to tasks with no prereqs)
-        @constraint(model, X[i,j] == 1)
-    end
-    # constraints
-    for j in 1:M
-        # constraint on task start time
-        if !is_root_node(G,j)
-            for v in inneighbors(G,j)
-                @constraint(model, to0[j] >= tof[v] + Δt[j])
-            end
-        end
-        # constraint on dummy robot start time (corresponds to moment of object delivery)
-        @constraint(model, tr0[j+N] == tof[j])
-        # dummy robots can't do upstream jobs
-        upstream_jobs = [j, map(e->e.dst,collect(edges(bfs_tree(G,j;dir=:in))))...]
-        for v in upstream_jobs
-            @constraint(model, X[j+N,v] == 0)
-        end
-        # lower bound on task completion time (task can't start until it's available).
-        @constraint(model, tor[j] >= to0[j])
-        for i in 1:N+M
-            @constraint(model, tor[j] - (tr0[i] + D[r0[i],s0[j]]) >= -Mm*(1 - X[i,j]))
-        end
-        @constraint(model, toc[j] == tor[j] + Δt_collect[j])
-        @constraint(model, tod[j] == toc[j] + D[s0[j],sF[j]])
-        @constraint(model, tof[j] == tod[j] + Δt_deliver[j])
-        # "Job-shop" constraints specifying that no station may be double-booked. A station
-        # can only support a single COLLECT or DEPOSIT operation at a time, meaning that all
-        # the windows for these operations cannot overlap. In the constraints below, t1 and t2
-        # represent the intervals for the COLLECT or DEPOSIT operations of tasks j and j2,
-        # respectively. If eny of the operations for these two tasks require use of the same
-        # station, we introduce a 2D binary variable y. if y = [1,0], the operation for task
-        # j must occur before the operation for task j2. The opposite is true for y == [0,1].
-        # We use the big M method here as well to tightly enforce the binary constraints.
-        for j2 in j+1:M
-            if (s0[j] == s0[j2]) || (s0[j] == sF[j2]) || (sF[j] == s0[j2]) || (sF[j] == sF[j2])
-                # @show j, j2
-                if s0[j] == s0[j2]
-                    t1 = [tor[j], toc[j]]
-                    t2 = [tor[j2], toc[j2]]
-                elseif s0[j] == sF[j2]
-                    t1 = [tor[j], toc[j]]
-                    t2 = [tod[j2], tof[j2]]
-                elseif sF[j] == s0[j2]
-                    t1 = [tod[j], tof[j]]
-                    t2 = [tor[j2], toc[j2]]
-                elseif sF[j] == sF[j2]
-                    t1 = [tod, tof[j]]
-                    t2 = [tod, tof[j2]]
-                end
-                tmax = @variable(model)
-                tmin = @variable(model)
-                y = @variable(model, binary=true)
-                @constraint(model, tmax >= t1[1])
-                @constraint(model, tmax >= t2[1])
-                @constraint(model, tmin <= t1[2])
-                @constraint(model, tmin <= t2[2])
-
-                @constraint(model, tmax - t2[1] <= (1 - y)*Mm)
-                @constraint(model, tmax - t1[1] <= y*Mm)
-                @constraint(model, tmin - t1[2] >= (1 - y)*-Mm)
-                @constraint(model, tmin - t2[2] >= y*-Mm)
-                # @constraint(model, tmin + 1 <= tmax)
-                @constraint(model, tmin + 1 - X[j+N,j2] - X[j2+N,j] <= tmax) # NOTE +1 not necessary if the same robot is doing both
-            end
-        end
-    end
-    # cost depends only on root node(s)
-    if cost_model == SumOfMakeSpans
-        @variable(model, T[1:length(root_nodes)])
-        for (i,project_head) in enumerate(root_nodes)
-            for v in project_head
-                @constraint(model, T[i] >= tof[v] + Δt[v])
-            end
-        end
-        @objective(model, Min, sum(map(i->T[i]*get(weights,i,0.0), 1:length(root_nodes))))
-        # @objective(model, Min, sum(map(v->tof[v]*get(weights,v,0.0), root_nodes)))
-    elseif cost_model == MakeSpan
-        @variable(model, T)
-        @constraint(model, T .>= tof .+ Δt)
-        @objective(model, Min, T)
-    end
-    AssignmentMILP(model)
-end
-function formulate_optimization_problem(spec::T,optimizer;
-    kwargs...
-    ) where {T<:ProblemSpec}
-    formulate_optimization_problem(
-        spec.N,
-        spec.M,
-        spec.graph,
-        spec.D,
-        spec.Δt,
-        spec.Δt_collect,
-        spec.Δt_deliver,
-        spec.to0_,
-        spec.tr0_,
-        spec.root_nodes,
-        spec.weights,# # # #
-        spec.r0,
-        spec.s0,
-        spec.sF,
-        spec.nR,
-        optimizer;
-        # cost_model=spec.cost_function,
-        kwargs...
-        )
-end
-
-"""
-    formulate_milp(milp_model::AssignmentMILP,project_schedule,problem_spec;kwargs...)
-
-Express the TaskGraphs assignment problem as an `AssignmentMILP` using the JuMP
-optimization framework.
-
-Inputs:
-    milp_model::T <: TaskGraphsMILP : a milp model that determines how the
-        sequential task assignment problem is modeled. Current options are
-        `AssignmentMILP`, `SparseAdjacencyMILP` and `GreedyAssignment`.
-    project_schedule::OperatingSchedule : a partial operating schedule, where
-        some or all assignment edges may be missing.
-    problem_spec::ProblemSpec : encodes the distance matrix and other
-        information about the problem.
-
-Keyword Args:
-    `optimizer` - a JuMP optimizer (e.g., Gurobi.optimizer)
-    `cost_model=MakeSpan` - optimization objective, currently either `MakeSpan`
-        or `SumOfMakeSpans`. Defaults to the cost_model associated with
-        `problem_spec`
-    `TimeLimit=100` : a keyword argument for the optimizer (see JuMP and Gurobi
-        documentation)
-    `OutputFlag=0` : a keyword argument for the optimizer (see JuMP and Gurobi
-        documentation)
-
-Outputs:
-    `model` - an optimization model of type `T`
-"""
-function formulate_milp(milp_model::AssignmentMILP,project_schedule::OperatingSchedule,problem_spec::ProblemSpec;
-    optimizer=Gurobi.Optimizer,
-    cost_model=problem_spec.cost_function,
-    kwargs...)
-    formulate_optimization_problem(problem_spec,optimizer;cost_model=cost_model,kwargs...)
-end
-
-export
-    preprocess_project_schedule
-
-"""
-    preprocess_project_schedule(project_schedule)
-
-Returns information about the eligible and required successors and predecessors
-of nodes in `project_schedule`
-
-Arguments:
-- `project_schedule::OperatingSchedule`
-
-Outputs:
-- missing_successors
-- missing_predecessors
-- n_eligible_successors
-- n_eligible_predecessors
-- n_required_successors
-- n_required_predecessors
-- upstream_vertices
-- non_upstream_vertices
-"""
-function preprocess_project_schedule(project_schedule)
-    G = get_graph(project_schedule);
-    # Identify required and eligible edges
-    missing_successors      = Dict{Int,Dict}()
-    missing_predecessors    = Dict{Int,Dict}()
-    n_eligible_successors   = zeros(Int,nv(G))
-    n_eligible_predecessors = zeros(Int,nv(G))
-    n_required_successors   = zeros(Int,nv(G))
-    n_required_predecessors = zeros(Int,nv(G))
-    for v in vertices(G)
-        node = get_node_from_id(project_schedule, get_vtx_id(project_schedule, v))
-        for (key,val) in required_successors(node)
-            n_required_successors[v] += val
-        end
-        for (key,val) in required_predecessors(node)
-            n_required_predecessors[v] += val
-        end
-        for (key,val) in eligible_successors(node)
-            n_eligible_successors[v] += val
-        end
-        for (key,val) in eligible_predecessors(node)
-            n_eligible_predecessors[v] += val
-        end
-        missing_successors[v] = eligible_successors(node)
-        for v2 in outneighbors(G,v)
-            id2 = get_vtx_id(project_schedule, v2)
-            node2 = get_node_from_id(project_schedule, id2)
-            for key in collect(keys(missing_successors[v]))
-                if matches_template(key,typeof(node2))
-                    missing_successors[v][key] -= 1
-                    break
-                end
-            end
-        end
-        missing_predecessors[v] = eligible_predecessors(node)
-        for v2 in inneighbors(G,v)
-            id2 = get_vtx_id(project_schedule, v2)
-            node2 = get_node_from_id(project_schedule, id2)
-            for key in collect(keys(missing_predecessors[v]))
-                if matches_template(key,typeof(node2))
-                    missing_predecessors[v][key] -= 1
-                    break
-                end
-            end
-        end
-    end
-    @assert(!any(n_eligible_predecessors .< n_required_predecessors))
-    @assert(!any(n_eligible_successors .< n_required_successors))
-
-    upstream_vertices = map(v->[v, map(e->e.dst,collect(edges(bfs_tree(G,v;dir=:in))))...], vertices(G))
-    non_upstream_vertices = map(v->collect(setdiff(collect(vertices(G)),upstream_vertices[v])), vertices(G))
-
-    return missing_successors, missing_predecessors, n_eligible_successors, n_eligible_predecessors, n_required_successors, n_required_predecessors, upstream_vertices, non_upstream_vertices
-end
-
-function formulate_schedule_milp(project_schedule::OperatingSchedule,problem_spec::ProblemSpec;
-        optimizer = Gurobi.Optimizer,
-        TimeLimit=100,
-        OutputFlag=0,
-        Presolve=-1, # automatic setting (-1), off (0), conservative (1), or aggressive (2)
-        t0_ = Dict{AbstractID,Float64}(), # dictionary of initial times. Default is empty
-        tF_ = Dict{AbstractID,Float64}(), # dictionary of initial times. Default is empty
-        Mm = 10000, # for big M constraints
-        cost_model = SumOfMakeSpans,
-    )
-    G = get_graph(project_schedule);
-    assignments = [];
-    Δt = map(v->get_path_spec(project_schedule, v).min_path_duration, vertices(G))
-
-    model = Model(with_optimizer(optimizer,
-        TimeLimit=TimeLimit,
-        OutputFlag=OutputFlag,
-        Presolve=Presolve
-        ));
-    @variable(model, t0[1:nv(G)] >= 0.0); # initial times for all nodes
-    @variable(model, tF[1:nv(G)] >= 0.0); # final times for all nodes
-
-    # Precedence relationships
-    @variable(model, Xa[1:nv(G),1:nv(G)], binary = true); # Precedence Adjacency Matrix TODO make sparse
-    @constraint(model, Xa .+ Xa' .<= 1) # no bidirectional or self edges
-    # set all initial times that are provided
-    for (id,t) in t0_
-        v = get_vtx(project_schedule, id)
-        @constraint(model, t0[v] >= t)
-    end
-    for (id,t) in tF_
-        v = get_vtx(project_schedule, id)
-        @constraint(model, tF[v] >= t)
-    end
-    # Precedence constraints and duration constraints for existing nodes and edges
-    for v in vertices(G)
-        @constraint(model, tF[v] >= t0[v] + Δt[v])
-        for v2 in outneighbors(G,v)
-            @constraint(model, Xa[v,v2] == 1)
-            @constraint(model, t0[v2] >= tF[v]) # NOTE DO NOT CHANGE TO EQUALITY CONSTRAINT
-        end
-    end
-    # Identify required and eligible edges
-    missing_successors      = Dict{Int,Dict}()
-    missing_predecessors    = Dict{Int,Dict}()
-    n_eligible_successors   = zeros(Int,nv(G))
-    n_eligible_predecessors = zeros(Int,nv(G))
-    n_required_successors   = zeros(Int,nv(G))
-    n_required_predecessors = zeros(Int,nv(G))
-    for v in vertices(G)
-        node = get_node_from_id(project_schedule, get_vtx_id(project_schedule, v))
-        for (key,val) in required_successors(node)
-            n_required_successors[v] += val
-        end
-        for (key,val) in required_predecessors(node)
-            n_required_predecessors[v] += val
-        end
-        for (key,val) in eligible_successors(node)
-            n_eligible_successors[v] += val
-        end
-        for (key,val) in eligible_predecessors(node)
-            n_eligible_predecessors[v] += val
-        end
-        missing_successors[v] = eligible_successors(node)
-        for v2 in outneighbors(G,v)
-            id2 = get_vtx_id(project_schedule, v2)
-            node2 = get_node_from_id(project_schedule, id2)
-            for key in collect(keys(missing_successors[v]))
-                if matches_template(key,typeof(node2))
-                    missing_successors[v][key] -= 1
-                    break
-                end
-            end
-        end
-        missing_predecessors[v] = eligible_predecessors(node)
-        for v2 in inneighbors(G,v)
-            id2 = get_vtx_id(project_schedule, v2)
-            node2 = get_node_from_id(project_schedule, id2)
-            for key in collect(keys(missing_predecessors[v]))
-                if matches_template(key,typeof(node2))
-                    missing_predecessors[v][key] -= 1
-                    break
-                end
-            end
-        end
-    end
-    @assert(!any(n_eligible_predecessors .< n_required_predecessors))
-    @assert(!any(n_eligible_successors .< n_required_successors))
-    @constraint(model, Xa * ones(nv(G)) .<= n_eligible_successors);
-    @constraint(model, Xa * ones(nv(G)) .>= n_required_successors);
-    @constraint(model, Xa' * ones(nv(G)) .<= n_eligible_predecessors);
-    @constraint(model, Xa' * ones(nv(G)) .>= n_required_predecessors);
-
-    upstream_vertices = map(v->[v, map(e->e.dst,collect(edges(bfs_tree(G,v;dir=:in))))...], vertices(G))
-    for v in vertices(G)
-        for v2 in upstream_vertices[v]
-            @constraint(model, Xa[v,v2] == 0) #TODO this variable is not needed
-        end
-    end
-    non_upstream_vertices = map(v->collect(setdiff(collect(vertices(G)),upstream_vertices[v])), vertices(G))
-    # Big M constraints
-    for v in vertices(G)
-        node = get_node_from_id(project_schedule, get_vtx_id(project_schedule, v))
-        for v2 in non_upstream_vertices[v] # for v2 in vertices(G)
-            node2 = get_node_from_id(project_schedule, get_vtx_id(project_schedule, v2))
-            potential_match = false
-            for (template, val) in missing_successors[v]
-                if !matches_template(template, typeof(node2)) # possible to add an edge
-                    continue
-                end
-                for (template2, val2) in missing_predecessors[v2]
-                    if !matches_template(template2, typeof(node)) # possible to add an edge
-                        continue
-                    end
-                    potential_match = true # TODO: investigate why the solver fails when this is moved inside the following if statement
-                    if (val > 0 && val2 > 0)
-                        new_node = align_with_successor(node,node2)
-                        dt_min = generate_path_spec(project_schedule,problem_spec,new_node).min_path_duration
-                        @constraint(model, tF[v] - (t0[v] + dt_min) >= -Mm*(1 - Xa[v,v2]))
-                        @constraint(model, t0[v2] - tF[v] >= -Mm*(1 - Xa[v,v2]))
-                        break
-                    end
-                end
-            end
-            if potential_match == false
-                @constraint(model, Xa[v,v2] == 0) #TODO this variable is not needed
-            end
-        end
-    end
-
-    # "Job-shop" constraints specifying that no station may be double-booked. A station
-    # can only support a single COLLECT or DEPOSIT operation at a time, meaning that all
-    # the windows for these operations cannot overlap. In the constraints below, t1 and t2
-    # represent the intervals for the COLLECT or DEPOSIT operations of tasks j and j2,
-    # respectively. If eny of the operations for these two tasks require use of the same
-    # station, we introduce a 2D binary variable y. if y = [1,0], the operation for task
-    # j must occur before the operation for task j2. The opposite is true for y == [0,1].
-    # We use the big M method here as well to tightly enforce the binary constraints.
-    # job_shop_variables = Dict{Tuple{Int,Int},JuMP.VariableRef}();
-    @variable(model, Xj[1:nv(G),1:nv(G)], binary = true); # job shop adjacency matrix
-    @constraint(model, Xj .+ Xj' .<= 1) # no bidirectional or self edges
-    for v in 1:nv(G)
-        node = get_node_from_id(project_schedule, get_vtx_id(project_schedule, v))
-        for v2 in v+1:nv(G)
-            node2 = get_node_from_id(project_schedule, get_vtx_id(project_schedule, v2))
-            common_resources = intersect(resources_reserved(node),resources_reserved(node2))
-            if length(common_resources) > 0
-                # @show common_resources
-                # tmax = @variable(model)
-                # tmin = @variable(model)
-                # y = @variable(model, binary=true)
-                # job_shop_variables[(v,v2)] = y
-                # @constraint(model, tmax >= t0[v])
-                # @constraint(model, tmax >= t0[v2])
-                # @constraint(model, tmin <= tF[v])
-                # @constraint(model, tmin <= tF[v2])
-                #
-                # @constraint(model, tmax - t0[v2] <= (1 - y)*Mm)
-                # @constraint(model, tmax - t0[v] <= y*Mm)
-                # @constraint(model, tmin - tF[v] >= (1 - y)*-Mm)
-                # @constraint(model, tmin - tF[v2] >= y*-Mm)
-                # @constraint(model, tmin + 1 <= tmax)
-
-                # Big M constraints
-                @constraint(model, Xj[v,v2] + Xj[v2,v] == 1)
-                if !(v2 in upstream_vertices[v])
-                    @constraint(model, t0[v2] - tF[v] >= -Mm*(1 - Xj[v,v2]))
-                end
-                if !(v in upstream_vertices[v2])
-                    @constraint(model, t0[v] - tF[v2] >= -Mm*(1 - Xj[v2,v]))
-                end
-            else
-                @constraint(model, Xj[v,v2] == 0)
-                @constraint(model, Xj[v2,v] == 0)
-            end
-        end
-    end
-
-    # Full adjacency matrix
-    @variable(model, X[1:nv(G),1:nv(G)]); # Adjacency Matrix
-    @constraint(model, X .== Xa .+ Xj)
-
-    # Formulate Objective
-    if cost_model == SumOfMakeSpans
-        root_nodes = project_schedule.root_nodes
-        @variable(model, T[1:length(root_nodes)])
-        for (i,project_head) in enumerate(root_nodes)
-            for v in project_head
-                @constraint(model, T[i] >= tF[v])
-            end
-        end
-        cost1 = @expression(model, sum(map(v->tF[v]*get(project_schedule.weights,v,0.0), root_nodes)))
-    elseif cost_model == MakeSpan
-        @variable(model, T)
-        @constraint(model, T .>= tF)
-        cost1 = @expression(model, T)
-    end
-    # sparsity_cost = @expression(model, (0.5/(nv(G)^2))*sum(Xa)) # cost term to encourage sparse X. Otherwise the solver may add pointless edges
-    sparsity_cost = @expression(model, (0.5/(nv(G)^2))*sum(X)) # cost term to encourage sparse X. Otherwise the solver may add pointless edges
-    @objective(model, Min, cost1 + sparsity_cost)
-    # @objective(model, Min, cost1 )
-    AdjacencyMILP(model=model) #, job_shop_variables
-end
-function formulate_milp(milp_model::AdjacencyMILP,project_schedule::OperatingSchedule,problem_spec::ProblemSpec;
-    optimizer=Gurobi.Optimizer,
-    kwargs...)
-    formulate_schedule_milp(project_schedule,problem_spec;optimizer=optimizer,kwargs...)
-end
-function formulate_milp(milp_model::SparseAdjacencyMILP,project_schedule::OperatingSchedule,problem_spec::ProblemSpec;
-        optimizer = Gurobi.Optimizer,
-        TimeLimit=100,
-        OutputFlag=0,
-        Presolve=-1, # automatic setting (-1), off (0), conservative (1), or aggressive (2)
-        t0_ = Dict{AbstractID,Float64}(), # dictionary of initial times. Default is empty
-        tF_ = Dict{AbstractID,Float64}(), # dictionary of initial times. Default is empty
-        Mm = 10000, # for big M constraints
-        cost_model = SumOfMakeSpans,
-        job_shop=milp_model.job_shop
-    )
-
-    # println("NBS TIME LIMIT: TimeLimit = $TimeLimit")
-    model = Model(with_optimizer(optimizer,
-        TimeLimit=TimeLimit,
-        OutputFlag=OutputFlag,
-        Presolve=Presolve
-        ));
-
-    G = get_graph(project_schedule);
-    (missing_successors, missing_predecessors, n_eligible_successors,
-        n_eligible_predecessors, n_required_successors, n_required_predecessors,
-        upstream_vertices, non_upstream_vertices
-        ) = preprocess_project_schedule(project_schedule)
-    Δt = map(v->get_path_spec(project_schedule, v).min_path_duration, vertices(G))
-
-    @variable(model, t0[1:nv(G)] >= 0.0); # initial times for all nodes
-    @variable(model, tF[1:nv(G)] >= 0.0); # final times for all nodes
-
-    # Precedence relationships
-    Xa = SparseMatrixCSC{VariableRef,Int}(nv(G),nv(G),ones(Int,nv(G)+1),Int[],VariableRef[])
-    # @variable(model, Xa[1:nv(G),1:nv(G)], binary = true); # Precedence Adjacency Matrix TODO make sparse
-    # @constraint(model, Xa .+ Xa' .<= 1) # no bidirectional or self edges
-    # set all initial times that are provided
-    for (id,t) in t0_
-        v = get_vtx(project_schedule, id)
-        @constraint(model, t0[v] >= t)
-    end
-    for (id,t) in tF_
-        v = get_vtx(project_schedule, id)
-        @constraint(model, tF[v] >= t)
-    end
-    # Precedence constraints and duration constraints for existing nodes and edges
-    for v in vertices(G)
-        @constraint(model, tF[v] >= t0[v] + Δt[v]) # NOTE Δt may change for some nodes
-        for v2 in outneighbors(G,v)
-            Xa[v,v2] = @variable(model, binary=true) # TODO remove this (MUST UPDATE n_eligible_successors, etc. accordingly)
-            @constraint(model, Xa[v,v2] == 1) #TODO this edge already exists--no reason to encode it as a decision variable
-            @constraint(model, t0[v2] >= tF[v]) # NOTE DO NOT CHANGE TO EQUALITY CONSTRAINT. Making this an equality constraint causes the solver to return a higher final value in some cases (e.g., toy problems 2,3,7). Why? Maybe the Big-M constraint forces it to bump up. I though the equality constraint might speed up the solver.
-        end
-    end
-
-    # Big M constraints
-    for v in vertices(G)
-        node = get_node_from_id(project_schedule, get_vtx_id(project_schedule, v))
-        potential_match = false
-        if outdegree(G,v) < n_eligible_successors[v] # NOTE: Trying this out to save time on formulation
-            for v2 in non_upstream_vertices[v] # for v2 in vertices(G)
-                if indegree(G,v2) < n_eligible_predecessors[v2]
-                    node2 = get_node_from_id(project_schedule, get_vtx_id(project_schedule, v2))
-                    for (template, val) in missing_successors[v]
-                        if !matches_template(template, typeof(node2)) # possible to add an edge
-                            continue
-                        end
-                        for (template2, val2) in missing_predecessors[v2]
-                            if !matches_template(template2, typeof(node)) # possible to add an edge
-                                continue
-                            end
-                            if (val > 0 && val2 > 0)
-                                potential_match = true
-                                new_node = align_with_successor(node,node2)
-                                dt_min = generate_path_spec(project_schedule,problem_spec,new_node).min_path_duration
-                                Xa[v,v2] = @variable(model, binary=true) # initialize a new binary variable in the sparse adjacency matrix
-                                @constraint(model, tF[v] - (t0[v] + dt_min) >= -Mm*(1 - Xa[v,v2]))
-                                @constraint(model, t0[v2] - tF[v] >= -Mm*(1 - Xa[v,v2]))
-                                break
-                            end
-                        end
-                    end
-                end
-            end
-        end
-        if potential_match == false && job_shop == false
-            @constraint(model, tF[v] == t0[v] + Δt[v]) # adding this constraint may provide some speedup
-        end
-    end
-
-    # In the sparse implementation, these constraints must come after all possible edges are defined by a VariableRef
-    @constraint(model, Xa * ones(nv(G)) .<= n_eligible_successors);
-    @constraint(model, Xa * ones(nv(G)) .>= n_required_successors);
-    @constraint(model, Xa' * ones(nv(G)) .<= n_eligible_predecessors);
-    @constraint(model, Xa' * ones(nv(G)) .>= n_required_predecessors);
-    for i in 1:nv(G)
-        for j in i:nv(G)
-            # prevent self-edges and cycles
-            @constraint(model, Xa[i,j] + Xa[j,i] <= 1)
-        end
-    end
-
-    # "Job-shop" constraints specifying that no station may be double-booked. A station
-    # can only support a single COLLECT or DEPOSIT operation at a time, meaning that all
-    # the windows for these operations cannot overlap. In the constraints below, t1 and t2
-    # represent the intervals for the COLLECT or DEPOSIT operations of tasks j and j2,
-    # respectively. If eny of the operations for these two tasks require use of the same
-    # station, we introduce a 2D binary variable y. if y = [1,0], the operation for task
-    # j must occur before the operation for task j2. The opposite is true for y == [0,1].
-    # We use the big M method here as well to tightly enforce the binary constraints.
-    # job_shop_variables = Dict{Tuple{Int,Int},JuMP.VariableRef}();
-    Xj = SparseMatrixCSC{VariableRef,Int}(nv(G),nv(G),ones(Int,nv(G)+1),Int[],VariableRef[])
-    if job_shop
-        for v in 1:nv(G)
-            node = get_node_from_id(project_schedule, get_vtx_id(project_schedule, v))
-            for v2 in non_upstream_vertices[v] #v+1:nv(G)
-                if v2 > v && ~(v in upstream_vertices[v2]) && ~(has_edge(G,v,v2) || has_edge(G,v2,v))
-                    node2 = get_node_from_id(project_schedule, get_vtx_id(project_schedule, v2))
-                    common_resources = intersect(resources_reserved(node),resources_reserved(node2))
-                    if length(common_resources) > 0
-                        println("MILP FORMULATION: adding a job shop constraint between ",v, " (",string(node),") and ", v2, " (",string(node2),")")
-                        # @show common_resources
-                        # Big M constraints
-                        Xj[v,v2] = @variable(model, binary=true) #
-                        Xj[v2,v] = @variable(model, binary=true) # need both directions to have a valid adjacency matrix
-                        @constraint(model, Xj[v,v2] + Xj[v2,v] == 1)
-                        @constraint(model, t0[v2] - tF[v] >= -Mm*(1 - Xj[v,v2]))
-                        @constraint(model, t0[v] - tF[v2] >= -Mm*(1 - Xj[v2,v]))
-                    end
-                end
-            end
-        end
-    end
-
-    # Full adjacency matrix
-    @expression(model, X, Xa .+ Xj) # Make X an expression rather than a variable
-
-    # Formulate Objective
-    if cost_model == SumOfMakeSpans
-        root_nodes = project_schedule.root_nodes
-        @variable(model, T[1:length(root_nodes)])
-        for (i,project_head) in enumerate(root_nodes)
-            for v in project_head
-                @constraint(model, T[i] >= tF[v])
-            end
-        end
-        cost1 = @expression(model, sum(map(v->tF[v]*get(project_schedule.weights,v,0.0), root_nodes)))
-    elseif cost_model == MakeSpan
-        @variable(model, T)
-        @constraint(model, T .>= tF)
-        cost1 = @expression(model, T)
-    end
-    # sparsity_cost = @expression(model, (0.5/(nv(G)^2))*sum(Xa)) # cost term to encourage sparse X. Otherwise the solver may add pointless edges
-    # sparsity_cost = @expression(model, (0.5/(nv(G)^2))*sum(X)) # cost term to encourage sparse X. Otherwise the solver may add pointless edges
-    # @objective(model, Min, cost1 + sparsity_cost)
-    @objective(model, Min, cost1)
-    SparseAdjacencyMILP(model,Xa,Xj, milp_model.job_shop) #, job_shop_variables
-end
-
-export
-    GreedyAssignment
-
-"""
-    GreedyAssignment - baseline for task assignment. It works by maintaining two
-    "open" sets of vertices: one containing vertices that are eligible for a
-"""
-@with_kw struct GreedyAssignment{C} <: TaskGraphsMILP
-    schedule::OperatingSchedule   = OperatingSchedule()
-    problem_spec::ProblemSpec   = ProblemSpec()
-    cost_model::C               = SumOfMakeSpans
-    # X::M                        = sparse(zeros(Int,nv(project_schedule),nv(project_schedule)))
-    t0::Vector{Int}             = zeros(Int,nv(schedule))
-    # cost::Float64               = Inf
-    # lower_bound::Float64        = Inf
-end
-exclude_solutions!(model::GreedyAssignment) = nothing # exclude most recent solution in order to get next best solution
-JuMP.termination_status(model::GreedyAssignment)    = MOI.OPTIMAL
-JuMP.primal_status(model::GreedyAssignment)         = MOI.FEASIBLE_POINT
-get_assignment_matrix(model::GreedyAssignment)      = adjacency_matrix(get_graph(model.schedule))
-function JuMP.objective_function(model::GreedyAssignment)
-    t0,tF,slack,local_slack = process_schedule(model.schedule;t0=model.t0)
-    if model.cost_model == MakeSpan
-        return maximum(tF[model.schedule.root_nodes])
-    elseif model.cost_model == SumOfMakeSpans
-        return sum(tF[model.schedule.root_nodes] .* map(v->model.schedule.weights[v], model.schedule.root_nodes))
-    end
-    println("UNKNOWN COST FUNCTION!")
-    return Inf
-end
-JuMP.objective_bound(model::GreedyAssignment)       = objective_function(model)
-JuMP.value(c::Real) = c
-function formulate_milp(milp_model::GreedyAssignment,project_schedule::OperatingSchedule,problem_spec::ProblemSpec;
-        t0_ = Dict{AbstractID,Float64}(),
-        cost_model = SumOfMakeSpans,
-        kwargs...
-    )
-
-    model = GreedyAssignment(
-        schedule = project_schedule,
-        problem_spec = problem_spec,
-        cost_model = cost_model
-    )
-    for (id,t) in t0_
-        v = get_vtx(project_schedule, id)
-        model.t0[v] = t
-    end
-    model
-end
-
-function construct_schedule_distance_matrix(project_schedule,problem_spec)
-    G = get_graph(project_schedule);
-    (missing_successors, missing_predecessors, n_eligible_successors, n_eligible_predecessors,
-        n_required_successors, n_required_predecessors, upstream_vertices, non_upstream_vertices) = preprocess_project_schedule(project_schedule)
-    D = Inf * ones(nv(G),nv(G))
-    for v in vertices(G)
-        if outdegree(G,v) < n_eligible_successors[v]
-            node = get_node_from_id(project_schedule, get_vtx_id(project_schedule, v))
-            # for v2 in vertices(G)
-            for v2 in non_upstream_vertices[v]
-                if indegree(G,v2) < n_eligible_predecessors[v2]
-                    node2 = get_node_from_id(project_schedule, get_vtx_id(project_schedule, v2))
-                    for (template, val) in missing_successors[v]
-                        if !matches_template(template, typeof(node2)) # possible to add an edge
-                            continue
-                        end
-                        for (template2, val2) in missing_predecessors[v2]
-                            if !matches_template(template2, typeof(node)) # possible to add an edge
-                                continue
-                            end
-                            if (val > 0 && val2 > 0)
-                                new_node = align_with_successor(node,node2)
-                                D[v,v2] = generate_path_spec(project_schedule,problem_spec,new_node).min_path_duration
-                            end
-                        end
-                    end
-                end
-            end
-        end
-    end
-    D
-end
-
-function update_greedy_sets!(model,G,C,Ai,Ao,v,n_required_predecessors,n_eligible_successors)
-    if indegree(G,v) >= n_required_predecessors[v]
-        push!(C,v)
-        for v2 in inneighbors(G,v)
-            if !(v2 in C)
-                setdiff!(C,v)
-            end
-        end
-    else
-        push!(Ai,v)
-        for v2 in inneighbors(G,v)
-            if !(v2 in C)
-                setdiff!(Ai,v)
-            end
-        end
-    end
-    if (outdegree(G,v) < n_eligible_successors[v]) && (v in C)
-        push!(Ao,v)
-    end
-end
-
-function select_next_edge(model,D,Ao,Ai)
-    c = Inf
-    a = -1
-    b = -2
-    for v in sort(collect(Ao))
-        for v2 in sort(collect(Ai))
-            if D[v,v2] < c
-                c = D[v,v2]
-                a = v
-                b = v2
-            end
-        end
-    end
-    a,b
-    if a < 0 || b < 0
-        println("DEBUGGING edge selection for model ",typeof(model))
-        for v in Ai
-            node = get_node_from_vtx(model.schedule,v)
-            println(string("node ",string(node), " needs assignment"))
-            @show required_predecessors(node)
-            @show indegree(model.schedule,v)
-        end
-    end
-    a,b
-end
-
-function JuMP.optimize!(model::GreedyAssignment)
-
-    project_schedule    = model.schedule
-    problem_spec        = model.problem_spec
-    G                   = get_graph(project_schedule);
-    (_, _, n_eligible_successors, _, _, n_required_predecessors, _, _) = preprocess_project_schedule(project_schedule)
-    D = construct_schedule_distance_matrix(project_schedule,problem_spec)
-
-    C = Set{Int}()
-    Ai = Set{Int}()
-    Ao = Set{Int}()
-    for v in topological_sort(G)
-        update_greedy_sets!(model,G,C,Ai,Ao,v,n_required_predecessors,n_eligible_successors)
-    end
-    # while length(C) < nv(G)
-    while length(Ai) > 0
-        v,v2 = select_next_edge(model,D,Ao,Ai)
-        setdiff!(Ao,v)
-        setdiff!(Ai,v2)
-        add_edge!(G,v,v2)
-        for v in topological_sort(G)
-            update_greedy_sets!(model,G,C,Ai,Ao,v,n_required_predecessors,n_eligible_successors)
-        end
-    end
-    set_leaf_operation_nodes!(project_schedule)
-    update_project_schedule!(project_schedule,problem_spec,adjacency_matrix(G))
-    model
-end
-
-export
-    propagate_valid_ids!
-
-function propagate_valid_ids!(project_schedule::OperatingSchedule,problem_spec::ProblemSpec)
-    G = get_graph(project_schedule)
-    @assert(is_cyclic(G) == false, "is_cyclic(G)") # string(sparse(adj_matrix))
-    # Propagate valid IDs through the schedule
-    for v in topological_sort(G)
-        # if !get_path_spec(project_schedule, v).fixed
-            node_id = get_vtx_id(project_schedule, v)
-            node = get_node_from_id(project_schedule, node_id)
-            for v2 in inneighbors(G,v)
-                node = align_with_predecessor(node,get_node_from_vtx(project_schedule, v2))
-            end
-            for v2 in outneighbors(G,v)
-                node = align_with_successor(node,get_node_from_vtx(project_schedule, v2))
-            end
-            path_spec = get_path_spec(project_schedule, v)
-            if path_spec.fixed
-                replace_in_schedule!(project_schedule, path_spec, node, node_id)
-            else
-                replace_in_schedule!(project_schedule, problem_spec, node, node_id)
-            end
-        # end
-    end
-    # project_schedule
-    return true
-end
-
-"""
-    update_project_schedule!
-
-Args:
-- project_schedule
-- adj_matrix - adjacency_matrix encoding the edges that need to be added to
-    the project schedule
-
-Adds all required edges to the project graph and modifies all nodes to
-reflect the appropriate valid IDs (e.g., `Action` nodes are populated with
-the correct `RobotID`s)
-Returns `false` if the new edges cause cycles in the project graph.
-"""
-function update_project_schedule!(project_schedule::P,problem_spec::T,adj_matrix,DEBUG::Bool=false) where {P<:OperatingSchedule,T<:ProblemSpec}
-    # Add all new edges to project schedule
-    G = get_graph(project_schedule)
-    # remove existing edges first, so that there is no carryover between consecutive MILP iterations
-    for e in collect(edges(G))
-        rem_edge!(G, e)
-    end
-    # add all edges encoded by adjacency matrix
-    for v in vertices(G)
-        for v2 in vertices(G)
-            if adj_matrix[v,v2] >= 1
-                add_edge!(G,v,v2)
-            end
-        end
-    end
-    # DEBUG ? @assert(is_cyclic(G) == false) : nothing
-    # @assert !is_cyclic(G) "update_project_schedule!() -------> is_cyclic(G)"
-    try
-        propagate_valid_ids!(project_schedule,problem_spec)
-        @assert validate(project_schedule)
-    catch e
-        if isa(e, AssertionError)
-            println(e.msg)
-        else
-            throw(e)
-        end
-        return false
-    end
-    return true
-end
-
-"""
-    update_project_schedule!(milp_model::M,project_schedule,problem_spec,
-        adj_matrix,DEBUG=false) where {M<:TaskGraphsMILP}
-
-Args:
-- milp_model <: TaskGraphsMILP
-- project_schedule::OperatingSchedule
-- problem_spec::ProblemSpec
-- adj_matric : an adjacency_matrix or (in the case where
-    `milp_model::AssignmentMILP`), an assignment matrix
-
-Adds all required edges to the schedule graph and modifies all nodes to
-reflect the appropriate valid IDs (e.g., `Action` nodes are populated with
-the correct `RobotID`s)
-Returns `false` if the new edges cause cycles in the project graph.
-"""
-function update_project_schedule!(milp_model::M,
-        project_schedule::P,
-        problem_spec::T,
-        adj_matrix,
-        DEBUG::Bool=false
-    ) where {M<:TaskGraphsMILP,P<:OperatingSchedule,T<:ProblemSpec}
-    update_project_schedule!(project_schedule,problem_spec,adj_matrix,DEBUG)
-end
-function update_project_schedule!(milp_model::AssignmentMILP,
-        project_schedule::P,
-        problem_spec::T,
-        assignment_matrix,
-        DEBUG::Bool=false
-    ) where {P<:OperatingSchedule,T<:ProblemSpec}
-    N = length(get_robot_ICs(project_schedule))
-    M = length(get_object_ICs(project_schedule))
-    # assignment_dict, assignments = get_assignment_dict(assignment_matrix,problem_spec.N,problem_spec.M)
-    assignment_dict, assignments = get_assignment_dict(assignment_matrix,N,M)
-    G = get_graph(project_schedule)
-    adj_matrix = adjacency_matrix(G)
-    for (robot_id, task_list) in assignment_dict
-        robot_node = get_node_from_id(project_schedule, RobotID(robot_id))
-        v_go = outneighbors(G, get_vtx(project_schedule, RobotID(robot_id)))[1] # GO_NODE
-        for object_id in task_list
-            v_collect = outneighbors(G,get_vtx(project_schedule, ObjectID(object_id)))[1]
-            adj_matrix[v_go,v_collect] = 1
-            v_carry = outneighbors(G,v_collect)[1]
-            v_deposit = outneighbors(G,v_carry)[1]
-            for v in outneighbors(G,v_deposit)
-                if isa(get_vtx_id(project_schedule, v), ActionID)
-                    v_go = v
-                    break
-                end
-            end
-        end
-    end
-    update_project_schedule!(project_schedule,problem_spec,adj_matrix,DEBUG)
-=======
->>>>>>> 5d29d69c
 end
 #
 # export
