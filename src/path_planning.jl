--- conflicted
+++ resolved
@@ -15,330 +15,6 @@
 
 const State = PCCBS.State
 const Action = PCCBS.Action
-<<<<<<< HEAD
-
-"""
-    PC_TAPF{L<:LowLevelSolution}
-
-Defines an instance of a Precedence-Constrained Multi-Agent Task
-    Assignment and Path-Finding problem.
-"""
-struct PC_TAPF{L<:LowLevelSolution}
-    env::GridFactoryEnvironment
-    schedule::OperatingSchedule       # partial project schedule
-    initial_route_plan::L             # initial condition
-end
-
-function CRCBS.get_initial_solution(schedule::OperatingSchedule,env::E) where {E<:PCCBS.LowLevelEnv}
-    starts = State[]
-    robot_ics = get_robot_ICs(schedule)
-    for k in sort(collect(keys(robot_ics)))
-        push!(starts, State(vtx = get_id(get_location_id(robot_ics[k])), t = 0))
-    end
-    cost_model = get_cost_model(env)
-    paths = map(s->Path{State,Action,get_cost_type(cost_model)}(s0=s, cost=get_initial_cost(cost_model)), starts)
-    costs = map(p->get_cost(p), paths)
-    cost = aggregate_costs(cost_model, costs)
-    LowLevelSolution(paths=paths, cost_model=cost_model,costs=costs, cost=cost)
-end
-
-export
-    AbstractCBSModel,
-    DefaultCBSModel,
-    PrioritizedDFSPlanner,
-    AbstractISPSModel,
-    DefaultISPSModel,
-    PrioritizedPlannerISPSModel,
-    AbstractPathFinderModel,
-    AStarPathFinderModel,
-    PrioritizedAStarModel,
-    DFS_PathFinder,
-    PC_TAPF_Solver
-
-abstract type AbstractCBSModel end
-struct DefaultCBSModel <: AbstractCBSModel end
-@with_kw struct PrioritizedDFSPlanner <: AbstractCBSModel
-    max_iters::Int = 3000
-end
-abstract type AbstractISPSModel end
-@with_kw struct DefaultISPSModel <: AbstractISPSModel
-    n_repair_iters::Int = 2
-end
-abstract type AbstractPathFinderModel end
-@with_kw struct AStarPathFinderModel <: AbstractPathFinderModel
-    search_history::Vector{State}   = State[]
-    replan::Bool                    = false # Flag for replanning with empty conflict table after timeout
-end
-@with_kw struct PrioritizedAStarModel <: AbstractPathFinderModel
-    search_history::Vector{State}   = State[]
-    replan::Bool                    = false # Flag for replanning with empty conflict table after timeout
-end
-struct DFS_PathFinder <: AbstractPathFinderModel end
-
-@with_kw mutable struct PC_TAPF_Solver{M,C,I,A,T} <: AbstractMAPFSolver
-    # TODO parameterize by MILP Solver, CBS solver, ISPS solver, A_star solver
-    nbs_model                   ::M = SparseAdjacencyMILP()
-    cbs_model                   ::C = DefaultCBSModel()
-    isps_model                  ::I = DefaultISPSModel()
-    astar_model                 ::A = AStarPathFinderModel()
-    LIMIT_assignment_iterations ::Int = 50
-    LIMIT_CBS_iterations        ::Int = 100
-    LIMIT_A_star_iterations     ::Int = 5000
-
-    num_assignment_iterations   ::Int = 0
-    num_CBS_iterations          ::Int = 0
-    num_A_star_iterations       ::Int = 0
-    best_cost                   ::T   = get_infeasible_cost(astar_model)
-
-    total_assignment_iterations ::Int = 0
-    total_CBS_iterations        ::Int = 0
-    total_A_star_iterations     ::Int = 0
-
-    max_CBS_iterations          ::Int = 0
-    max_A_star_iterations       ::Int = 0
-
-    start_time                  ::Float64 = time()
-    time_limit                  ::Float64 = 200.0
-    nbs_time_limit              ::Float64 = 190.0
-
-    verbosity                   ::Int = 0
-    l1_verbosity                ::Int = 0
-    l2_verbosity                ::Int = 0
-    l3_verbosity                ::Int = 0
-    l4_verbosity                ::Int = 0
-    DEBUG                       ::Bool = false
-end
-
-
-export
-    SolverException,
-    SolverTimeOutException,
-    SolverMilpMaxOutException,
-    SolverAstarMaxOutException,
-    read_solver
-
-abstract type SolverException <: Exception end
-
-@with_kw struct SolverTimeOutException <: SolverException
-    msg::String = ""
-end
-@with_kw struct SolverMilpMaxOutException <: SolverException
-    msg::String = ""
-end
-@with_kw struct SolverCBSMaxOutException <: SolverException
-    msg::String = ""
-end
-@with_kw struct SolverAstarMaxOutException <: SolverException
-    msg::String = ""
-end
-# Helpers for printing
-export
-    log_info
-
-function log_info(limit::Int,verbosity::Int,msg...)
-    if verbosity > limit
-        println("[ logger ]: ",msg...)
-    end
-end
-function log_info(limit::Int,solver::S,msg...) where {S<:PC_TAPF_Solver}
-    log_info(limit,solver.verbosity,msg...)
-end
-
-export
-    reset_solver!
-
-function reset_solver!(solver::S) where {S<:PC_TAPF_Solver}
-    solver.num_assignment_iterations = 0
-    solver.num_CBS_iterations = 0
-    solver.num_A_star_iterations = 0
-    solver.best_cost = map(c->Inf,solver.best_cost)
-
-    solver.total_assignment_iterations = 0
-    solver.total_CBS_iterations = 0
-    solver.total_A_star_iterations = 0
-
-    solver.max_CBS_iterations = 0
-    solver.max_A_star_iterations = 0
-
-    # solver.start_time = time() # Set solver start time to current time
-
-    solver
-end
-function check_time(solver::PC_TAPF_Solver)
-    if time() - solver.start_time >= solver.time_limit
-        throw(SolverTimeOutException(string("# TIME OUT: Overall time limit of ",solver.time_limit," seconds exceeded.")))
-    elseif solver.num_assignment_iterations > solver.LIMIT_assignment_iterations
-        throw(SolverMilpMaxOutException(string("# MAX OUT: milp solver iteration limit of ",solver.LIMIT_assignment_iterations," exceeded.")))
-    elseif solver.num_CBS_iterations > solver.LIMIT_CBS_iterations
-        throw(SolverCBSMaxOutException(string("# MAX OUT: cbs iteration limit of ",solver.LIMIT_CBS_iterations," exceeded.")))
-    # elseif solver.num_A_star_iterations > solver.LIMIT_A_star_iterations
-    #     throw(SolverAstarMaxOutException(string("# MAX OUT: A* iteration limit of ",solver.LIMIT_A_star_iterations," exceeded.")))
-    end
-end
-# update functions
-function enter_assignment!(solver::S) where {S<:PC_TAPF_Solver}
-    reset_solver!(solver)
-end
-function exit_assignment!(solver::S) where {S<:PC_TAPF_Solver}
-end
-function enter_cbs!(solver::S) where {S<:PC_TAPF_Solver}
-    # solver.num_assignment_iterations += 1
-    log_info(0,solver.l2_verbosity,"CBS: solver.num_CBS_iterations = ",solver.num_CBS_iterations)
-    check_time(solver)
-end
-function step_cbs!(solver::S,constraint) where {S<:PC_TAPF_Solver}
-    solver.num_CBS_iterations += 1
-    log_info(1,solver.l2_verbosity,"CBS: iteration ", solver.num_CBS_iterations)
-    log_info(1,solver.l2_verbosity,string("CBS: constraint on agent id = ",get_agent_id(constraint),", time index = ",get_time_of(constraint)))
-    # check_time(solver)
-end
-function exit_cbs!(solver::S) where {S<:PC_TAPF_Solver}
-    solver.max_CBS_iterations = max(solver.max_CBS_iterations,solver.num_CBS_iterations)
-    solver.total_CBS_iterations += solver.num_CBS_iterations
-    solver.num_CBS_iterations = 0
-    check_time(solver)
-end
-function enter_low_level!(solver::S) where {S<:PC_TAPF_Solver}
-    # solver.num_CBS_iterations += 1
-    check_time(solver)
-end
-function step_low_level!(solver::S) where {S<:PC_TAPF_Solver}
-    # check_time(solver)
-end
-function step_low_level!(solver::S,schedule_node::N,t0,tF,plan_path,args...) where {S<:PC_TAPF_Solver,N<:AbstractPlanningPredicate}
-    step_low_level!(solver)
-    log_info(1,solver.l3_verbosity,"LOW_LEVEL_SEARCH: plan path = ",plan_path," -- node ", string(schedule_node), " t0 = ", t0, ", tF = ",tF)
-end
-function exit_low_level!(solver::S) where {S<:PC_TAPF_Solver}
-    check_time(solver)
-end
-function enter_a_star!(solver::S,args...) where {S<:PC_TAPF_Solver}
-    check_time(solver)
-end
-function enter_a_star!(solver::S,schedule_node::N,t0,tF,args...) where {S<:PC_TAPF_Solver,N<:AbstractPlanningPredicate}
-    enter_a_star!(solver)
-    log_info(0,solver.l4_verbosity,"A*: planning for node ",string(schedule_node), " t0 = ", t0, ", tF = ",tF)
-end
-function exit_a_star!(solver::S,args...) where {S<:PC_TAPF_Solver}
-    solver.max_A_star_iterations = max(solver.max_A_star_iterations,solver.num_A_star_iterations)
-    solver.total_A_star_iterations += solver.num_A_star_iterations
-    solver.num_A_star_iterations = 0
-    check_time(solver)
-end
-function CRCBS.logger_step_a_star!(solver::PC_TAPF_Solver, env::MetaAgentCBS.LowLevelEnv, base_path, s, q_cost)
-    solver.num_A_star_iterations += 1
-    if solver.num_A_star_iterations > solver.LIMIT_A_star_iterations
-        # throw(SolverAstarMaxOutException(string("# MAX OUT: A* limit of ",solver.LIMIT_A_star_iterations," exceeded.")))
-    end
-    log_info(2,solver.l4_verbosity,"A* iter $(solver.num_A_star_iterations): s = $(string(s)), q_cost = $q_cost")
-end
-function CRCBS.logger_step_a_star!(solver::PC_TAPF_Solver, env, base_path, s, q_cost)
-    solver.num_A_star_iterations += 1
-    if solver.DEBUG
-        push!(solver.astar_model.search_history, s)
-    end
-    if solver.num_A_star_iterations > solver.LIMIT_A_star_iterations
-        if solver.DEBUG
-            # Dump env to JLD2 environment
-            filename = joinpath(DEBUG_PATH,string("A_star_dump_",get_debug_file_id(),".jld2"))
-            mkpath(DEBUG_PATH)
-            log_info(-1,solver.l4_verbosity,"Dumping A* env to $filename")
-            agent_id = env.agent_idx
-            history = map(s->(s.vtx,s.t),solver.astar_model.search_history)
-            start   = (get_final_state(base_path).vtx,get_final_state(base_path).t)
-            goal    = (env.goal.vtx,env.goal.t)
-            idx = isa(solver.astar_model,AStarPathFinderModel) ? 2 : 1
-            paths   = env.cost_model.cost_models[idx].model.table.paths
-            state_constraints = map(c->(c.a,(c.v.s.vtx,c.v.sp.vtx),c.t),collect(env.constraints.state_constraints))
-            action_constraints = map(c->(c.a,(c.v.s.vtx,c.v.sp.vtx),c.t),collect(env.constraints.action_constraints))
-            @save filename agent_id history start goal paths state_constraints action_constraints
-            # @assert false "making a bogus assertion to hack my way out of this block"
-        end
-        # throw(SolverAstarMaxOutException(string("# MAX OUT: A* limit of ",solver.LIMIT_A_star_iterations," exceeded.")))
-    end
-    log_info(2,solver.l4_verbosity,"A* iter $(solver.num_A_star_iterations): s = $(string(s)), q_cost = $q_cost")
-end
-function CRCBS.logger_enter_a_star!(solver::PC_TAPF_Solver)
-    log_info(1,solver.l4_verbosity,"A*: entering...")
-    @assert(solver.num_A_star_iterations == 0, string("A*: ERROR: iterations = ", solver.num_A_star_iterations, " at entry"))
-    # if solver.num_A_star_iterations > 0
-    #     log_info(-1,solver.l4_verbosity,"A*: ERROR: iterations = ", solver.num_A_star_iterations, " at entry")
-    # end
-end
-function CRCBS.logger_enqueue_a_star!(solver::PC_TAPF_Solver,env,s,a,sp,h_cost)
-    log_info(2,solver.l4_verbosity,"A* exploring $(string(s)) -- $(string(sp)), h_cost = $h_cost")
-end
-function CRCBS.logger_exit_a_star!(solver::PC_TAPF_Solver, path, cost, status)
-    empty!(solver.astar_model.search_history)
-    if status == false
-        log_info(-1,solver.l4_verbosity,"A*: failed to find feasible path. Returning path of cost ",cost)
-    else
-        log_info(0,solver.l4_verbosity,"A*: returning optimal path with cost ",cost)
-    end
-end
-function TOML.parse(solver::S) where {S<:PC_TAPF_Solver}
-    toml_dict = Dict()
-
-    toml_dict["LIMIT_assignment_iterations"] = solver.LIMIT_assignment_iterations
-    toml_dict["LIMIT_CBS_iterations"] = solver.LIMIT_CBS_iterations
-    toml_dict["LIMIT_A_star_iterations"] = solver.LIMIT_A_star_iterations
-    toml_dict["num_assignment_iterations"] = solver.num_assignment_iterations
-    toml_dict["num_CBS_iterations"] = solver.num_CBS_iterations
-    toml_dict["num_A_star_iterations"] = solver.num_A_star_iterations
-    if any(i->i==Inf, solver.best_cost)
-        toml_dict["best_cost"] = map(i->-1,1:length(solver.best_cost))
-    else
-        toml_dict["best_cost"] = collect(solver.best_cost)
-    end
-    toml_dict["total_assignment_iterations"] = solver.total_assignment_iterations
-    toml_dict["total_CBS_iterations"] = solver.total_CBS_iterations
-    toml_dict["total_A_star_iterations"] = solver.total_A_star_iterations
-    toml_dict["max_CBS_iterations"] = solver.max_CBS_iterations
-    toml_dict["max_A_star_iterations"] = solver.max_A_star_iterations
-    toml_dict["time_limit"] = solver.time_limit
-    toml_dict["verbosity"] = solver.verbosity
-    toml_dict["l1_verbosity"] = solver.l1_verbosity
-    toml_dict["l2_verbosity"] = solver.l2_verbosity
-    toml_dict["l3_verbosity"] = solver.l3_verbosity
-    toml_dict["l4_verbosity"] = solver.l4_verbosity
-    toml_dict["DEBUG"]        = solver.DEBUG
-
-    toml_dict
-end
-function read_solver(toml_dict::Dict)
-    solver = PC_TAPF_Solver(
-        LIMIT_assignment_iterations = toml_dict["LIMIT_assignment_iterations"],
-        LIMIT_CBS_iterations = toml_dict["LIMIT_CBS_iterations"],
-        LIMIT_A_star_iterations = toml_dict["LIMIT_A_star_iterations"],
-
-        num_assignment_iterations = toml_dict["num_assignment_iterations"],
-        num_CBS_iterations = toml_dict["num_CBS_iterations"],
-        num_A_star_iterations = toml_dict["num_A_star_iterations"],
-        best_cost = Tuple(toml_dict["best_cost"]),
-
-        total_assignment_iterations = toml_dict["total_assignment_iterations"],
-        total_CBS_iterations = toml_dict["total_CBS_iterations"],
-        total_A_star_iterations = toml_dict["total_A_star_iterations"],
-
-        max_CBS_iterations = toml_dict["max_CBS_iterations"],
-        max_A_star_iterations = toml_dict["max_A_star_iterations"],
-
-        time_limit = toml_dict["time_limit"],
-
-        verbosity = toml_dict["verbosity"],
-        l1_verbosity = toml_dict["l1_verbosity"],
-        l2_verbosity = toml_dict["l2_verbosity"],
-        l3_verbosity = toml_dict["l3_verbosity"],
-        l4_verbosity = toml_dict["l4_verbosity"],
-        DEBUG = toml_dict["DEBUG"]
-    )
-end
-function read_solver(io)
-    read_solver(TOML.parsefile(io))
-end
-
-=======
->>>>>>> 5d29d69c
 
 export
     PlanningCache,
