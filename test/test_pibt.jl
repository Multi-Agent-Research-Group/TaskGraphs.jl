--- conflicted
+++ resolved
@@ -1,5 +1,5 @@
 let
-    f = pctapf_problem_4
+    f = pctapf_problem_1
     cost_model = SumOfMakeSpans()
     project_spec, problem_spec, robot_ICs, _, env_graph = f(;cost_function=cost_model,verbose=false)
     solver = NBSSolver(assignment_model = TaskGraphsMILPSolver(GreedyAssignment()))
@@ -28,10 +28,8 @@
     num_agents(pc_mapf)
     node  = initialize_root_node(solver,pc_mapf)
     build_env(solver,pc_mapf,node,1)
-    get_initial_solution(pc_mapf)
 
     cache = CRCBS.pibt_init_cache(solver,pc_mapf)
-<<<<<<< HEAD
     is_consistent(cache,pc_mapf)
     # pibt_step!(solver,pc_mapf,cache,1)
     set_iteration_limit!(solver,10)
@@ -45,8 +43,4 @@
     # @show get_cost(solution)
     @show convert_to_vertex_lists(solution.route_plan)
     @test valid_flag
-=======
-    pibt!(solver,mapf)
-
->>>>>>> e4014d54
 end