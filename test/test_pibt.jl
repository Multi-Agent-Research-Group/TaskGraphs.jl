--- conflicted
+++ resolved
@@ -31,22 +31,6 @@
     get_initial_solution(pc_mapf)
 
     cache = CRCBS.pibt_init_cache(solver,pc_mapf)
-<<<<<<< HEAD
     pibt!(solver,mapf)
 
-=======
-    is_consistent(cache,pc_mapf)
-    # pibt_step!(solver,pc_mapf,cache,1)
-    set_iteration_limit!(solver,10)
-    set_verbosity!(solver,4)
-    reset_solver!(solver)
-    # for i in 1:2
-    #     a = CRCBS.wait(cache.envs[i],cache.states[i])
-    #     CRCBS.set_action!(cache,i,a)
-    # end
-    solution, valid_flag = pibt!(solver,pc_mapf)
-    # @show get_cost(solution)
-    @show convert_to_vertex_lists(solution.route_plan)
-    @test valid_flag
->>>>>>> 7b9e09b2
 end