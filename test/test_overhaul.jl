# using Pkg
# Pkg.activate("/home/kylebrown/.julia/dev/TaskGraphs")
using TaskGraphs
using CRCBS
using LightGraphs, MetaGraphs, GraphUtils
using Gurobi
using JuMP, MathOptInterface
using TOML
using Random
using Test
using GraphPlottingBFS
using Compose

# load rendering tools
include(joinpath(pathof(TaskGraphs),"../..","test/notebooks/render_tools.jl"))

function show_times(sched,v)
    arr = process_schedule(sched)
    return string(map(a->string(a[v],","), arr[1:2])...)
end
function print_project_schedule(project_schedule,filename;mode=:root_aligned,verbose=true)
    rg = get_display_metagraph(project_schedule;
        f=(v,p)->string(v,",",get_path_spec(project_schedule,v).agent_id))
    plot_graph_bfs(rg;
        mode=mode,
        shape_function = (G,v,x,y,r)->Compose.circle(x,y,r),
        color_function = (G,v,x,y,r)->get_prop(G,v,:color),
        text_function = (G,v,x,y,r)->string(
            title_string(get_node_from_id(project_schedule, get_vtx_id(project_schedule, v)),verbose),
            "\n",show_times(project_schedule,v)
            )
    ) |> Compose.SVG(string(filename,".svg"))
    # `inkscape -z project_schedule1.svg -e project_schedule1.png`
    # OR: `for f in *.svg; do inkscape -z $f -e $f.png; done`
end
function print_project_schedule(project_schedule,model,filename;mode=:root_aligned,verbose=true)
    rg = get_display_metagraph(project_schedule;
        f=(v,p)->string(v,",",get_path_spec(project_schedule,v).agent_id))
    plot_graph_bfs(rg;
        mode=mode,
        shape_function = (G,v,x,y,r)->Compose.circle(x,y,r),
        color_function = (G,v,x,y,r)->get_prop(G,v,:color),
        text_function = (G,v,x,y,r)->string(
            title_string(get_node_from_id(project_schedule, get_vtx_id(project_schedule, v)),verbose),
            "\n",show_times(project_schedule,v),
            "-",Int(round(value(model[:t0][v]))),",",Int(round(value(model[:tF][v])))
            )
    ) |> Compose.SVG(string(filename,".svg"))
    # `inkscape -z project_schedule1.svg -e project_schedule1.png`
    # OR: `for f in *.svg; do inkscape -z $f -e $f.png; done`
end

let

    Random.seed!(0);
    # Define Environment
    vtx_grid = initialize_dense_vtx_grid(8,8);
    env_graph = initialize_grid_graph_from_vtx_grid(vtx_grid);
    dist_matrix = get_dist_matrix(env_graph);
    # Define project
    N = 1; M = 2;
    object_ICs = [OBJECT_AT(j,j) for j in 1:M];
    object_FCs = [OBJECT_AT(j,j+M) for j in 1:M];
    robot_ICs = [ROBOT_AT(i,i) for i in 1:N];
    spec = construct_random_project_spec(M,object_ICs,object_FCs;max_parents=3);
    operations = spec.operations;
    root_ops = map(op->op.id, spec.operations[collect(spec.root_nodes)])
    problem_spec = ProblemSpec(N=N,M=M,D=dist_matrix);

    # Construct Partial Project Schedule
    project_schedule = construct_partial_project_schedule(spec,problem_spec,robot_ICs)

    # edge_list = collect(edges(project_schedule.graph))
    # nodes = map(id->get_node_from_id(project_schedule, id), project_schedule.vtx_ids)
    # nodes, edge_list

    # Formulate MILP problem
    model = formulate_schedule_milp(project_schedule,problem_spec)

    # Optimize!
    optimize!(model)
    @show status = termination_status(model)
    obj_val = Int(round(value(objective_function(model))))
    @show adj_matrix = Int.(round.(value.(model[:X])))

    print_project_schedule(project_schedule,"project_schedule1";mode=:leaf_aligned)

    # Update Project Graph by adding all edges encoded by the optimized adjacency graph
    update_project_schedule!(project_schedule,problem_spec,adj_matrix)
    print_project_schedule(project_schedule,"project_schedule2")

    @test validate(project_schedule)
end
let

    env_id = 2
    env_file = joinpath(ENVIRONMENT_DIR,string("env_",env_id,".toml"))
    env_graph = read_env(env_file)
    dist_matrix = get_dist_matrix(env_graph)

    # Verify that old method (assignment milp) and new method (adjacency matrix
    # milp) yield the same costs
    let

        for (i, f) in enumerate([
            initialize_toy_problem_1,
            initialize_toy_problem_2,
            initialize_toy_problem_3,
            initialize_toy_problem_4,
            initialize_toy_problem_5,
            initialize_toy_problem_6,
            initialize_toy_problem_7,
            initialize_toy_problem_8,
            ])
            for cost_model in [SumOfMakeSpans, MakeSpan]
                costs = Float64[]
                schedules = ProjectSchedule[]
                project_spec, problem_spec, robot_ICs, assignments, env_graph = f(;verbose=false);
                for milp_model in [AssignmentMILP(),AdjacencyMILP(),SparseAdjacencyMILP()]
                    # MILP formulations alone
                    schedule = construct_partial_project_schedule(project_spec,problem_spec,map(i->robot_ICs[i], 1:problem_spec.N))
                    model = formulate_milp(milp_model,schedule,problem_spec;cost_model=cost_model)
                    optimize!(model)
                    @test termination_status(model) == MOI.OPTIMAL
                    cost = Int(round(value(objective_function(model))))
                    adj_matrix = get_assignment_matrix(model)
                    update_project_schedule!(milp_model,schedule,problem_spec,adj_matrix)
                    @test validate(schedule)
                    push!(costs, cost)
                    push!(schedules, schedule)
                    @test validate(schedule)
                    @test cost != Inf

                    # Check that it matches low_level_search
                    solver = PC_TAPF_Solver(verbosity=0)
                    env, mapf = construct_search_env(schedule, problem_spec, env_graph;primary_objective=cost_model)
                    pc_mapf = PC_MAPF(env,mapf)
                    constraint_node = initialize_root_node(pc_mapf)
                    low_level_search!(solver,pc_mapf,constraint_node)
                    # @show i, f, obj_val1, constraint_node.cost
                    @test constraint_node.cost[1] == cost
                    @test validate(env.schedule)
                end
                if !(costs[1] == costs[2])
                    print_project_schedule(schedules[1],string("project_schedule1_",i))
                    print_project_schedule(schedules[2],string("project_schedule2_",i))
                end
                if !(costs[1] == costs[3])
                    print_project_schedule(schedules[1],string("project_schedule1_",i))
                    print_project_schedule(schedules[3],string("project_schedule3_",i))
                end
                @test all(costs .== costs[1])
            end
        end
    end

    # Test that the full planning stack works with the new model and returns the same final cost
    let

        for (i, f) in enumerate([
            initialize_toy_problem_1,
            initialize_toy_problem_2,
            initialize_toy_problem_3,
            initialize_toy_problem_4,
            initialize_toy_problem_5,
            initialize_toy_problem_6,
            initialize_toy_problem_7,
            initialize_toy_problem_8,
            ])
            for cost_model in [SumOfMakeSpans, MakeSpan]
                let
                    costs = Float64[]
                    project_spec, problem_spec, robot_ICs, assignments, env_graph = f(;verbose=false);
                    for milp_model in [AssignmentMILP(),AdjacencyMILP(),SparseAdjacencyMILP()]
                        solver = PC_TAPF_Solver(verbosity=0)
                        solution, assignment, cost, env = high_level_search!(
                            milp_model,
                            solver,
                            env_graph,
                            project_spec,
                            problem_spec,
                            robot_ICs,
                            Gurobi.Optimizer;
                            primary_objective=cost_model,
                            )
                        push!(costs, cost[1])
                        @test validate(env.schedule)
                        @show convert_to_vertex_lists(solution)
                        @test validate(env.schedule, convert_to_vertex_lists(solution), env.cache.t0, env.cache.tF)
                        @test cost[1] != Inf
                    end
                    @test all(costs .== costs[1])
                end
            end
        end

    end

    # Verify deterministic behavior of AdjacencyMILP formulation
    # let
    #
    #     for (i, f) in enumerate([
    #         initialize_toy_problem_1,
    #         initialize_toy_problem_2,
    #         initialize_toy_problem_3,
    #         initialize_toy_problem_4,
    #         initialize_toy_problem_5,
    #         initialize_toy_problem_6,
    #         initialize_toy_problem_7,
    #         initialize_toy_problem_8,
    #         ])
    #         for cost_model in [SumOfMakeSpans, MakeSpan]
    #             let
    #                 project_spec, problem_spec, robot_ICs, assignments, env_graph = f(;verbose=false);
    #                 solver = PC_TAPF_Solver(verbosity=0)
    #                 solution, assignment, cost, env = high_level_search!(
    #                     AdjacencyMILP(),
    #                     solver,
    #                     env_graph,
    #                     project_spec,
    #                     problem_spec,
    #                     robot_ICs,
    #                     Gurobi.Optimizer;
    #                     primary_objective=cost_model
    #                     );
    #
    #                 @test validate(env.schedule)
    #
    #                 for i in 1:10
    #                     let
    #                         solver = PC_TAPF_Solver(verbosity=0)
    #                         solution2, assignment2, cost2, env2 = high_level_search!(
    #                             AdjacencyMILP(),
    #                             solver,
    #                             env_graph,
    #                             project_spec,
    #                             problem_spec,
    #                             robot_ICs,
    #                             Gurobi.Optimizer;
    #                             primary_objective=cost_model
    #                             );
    #                         @test !any(adjacency_matrix(env.schedule.graph) .!= adjacency_matrix(env2.schedule.graph))
    #                         for v in vertices(env.schedule.graph)
    #                             spec1 = get_path_spec(env.schedule, v)
    #                             spec2 = get_path_spec(env2.schedule, v)
    #                             @test spec1 == spec2
    #                         end
    #                         @test cost[1] == cost2[1]
    #                         @test validate(env2.schedule)
    #                     end
    #                 end
    #             end
    #         end
    #     end
    # end
end

let
    env_id = 2
    env_filename = string(ENVIRONMENT_DIR,"/env_",env_id,".toml")
    factory_env = read_env(env_filename)
    env_graph = factory_env.graph
    dist_matrix = get_dist_matrix(env_graph)
    logfile = "log.txt"

    TimeLimit = 40
    OutputFlag = 0
    problem_dir = PROBLEM_DIR

    problematic_ids = [
        43, # one of the solvers gets stuck after A* returns an infeasible path (twice)
        146, # A* infeasible, again.
        197, # can't remember why I put this on here
        255, # more A* infeasible. These always seem to terminate with "bounds error"
        267, # just pausing here--nothing necessarily wrong.
        146, # TODO why does this fail for SparseAdjacencyMILP?
        ]

    ##
    # for problem_id in problematic_ids[end]+1:384
    for problem_id in 1:10
        problem_filename = joinpath(problem_dir,string("problem",problem_id,".toml"))
        problem_def = read_problem_def(problem_filename)
        project_spec, r0, s0, sF = problem_def.project_spec,problem_def.r0,problem_def.s0,problem_def.sF
        project_spec, problem_spec, object_ICs, object_FCs, robot_ICs = construct_task_graphs_problem(project_spec, r0, s0, sF, dist_matrix)
        println("PROBLEM ID: ", problem_id)
        for cost_model in [SumOfMakeSpans, MakeSpan]
            costs = Float64[]
            for milp_model in [AdjacencyMILP(),SparseAdjacencyMILP()]
                try
                    solver = PC_TAPF_Solver(verbosity=0)
                    solution, assignment, cost, env = high_level_search!(
                        milp_model,
                        solver,
                        env_graph,
                        project_spec,
                        problem_spec,
                        robot_ICs,
                        Gurobi.Optimizer;
                        primary_objective=cost_model,
                        TimeLimit=TimeLimit
                        )
                    push!(costs, cost[1])
                    @assert validate(env.schedule)
                    @assert cost[1] != Inf
                catch e
                    open(logfile, "a") do io
                        write(io, string("PROBLEM ", problem_id, " - ",
                            "cost model: ", cost_model, " - ",
                            typeof(milp_model), " - ", e.msg, "\n"))
                    end
                end
            end
            try
                @assert all(costs .== costs[1])
            catch e
                open(logfile, "a") do io
                    write(io, string("PROBLEM ", problem_id, " - ",
                        "cost model: ", cost_model, " - ",
                         e.msg, " costs: ", costs, "\n"))
                end
            end
        end
    end
    ##
end

# Pruning projects
let
    env_id = 2
    env_filename = string(ENVIRONMENT_DIR,"/env_",env_id,".toml")
    factory_env = read_env(env_filename)
    # env_graph = factory_env.graph
    env_graph = factory_env
    dist_matrix = get_dist_matrix(env_graph)

    # problem_def = read_problem_def(joinpath(PROBLEM_DIR,"problem223.toml"))
    problem_id = 25
    problem_def = read_problem_def(joinpath(PROBLEM_DIR,string("problem",problem_id,".toml")))
    # length(problem_def.r0), length(problem_def.s0)
    project_spec, r0, s0, sF = problem_def.project_spec,problem_def.r0,problem_def.s0,problem_def.sF
    project_spec, problem_spec, object_ICs, object_FCs, robot_ICs = construct_task_graphs_problem(
            project_spec, r0, s0, sF, dist_matrix);

    solver = PC_TAPF_Solver(DEBUG=true,verbosity=1,LIMIT_A_star_iterations=5*nv(env_graph));
    (solution, assignment, cost, search_env), elapsed_time, byte_ct, gc_time, mem_ct = @timed high_level_search!(
        SparseAdjacencyMILP(), solver, env_graph, project_spec, problem_spec, robot_ICs, Gurobi.Optimizer;)

    meta_env = MetaAgentCBS.construct_meta_env([search_env.env], get_cost_model(search_env.env))
    s = MetaAgentCBS.State([PCCBS.State(1,0)])
    for a in get_possible_actions(meta_env, s)
        @show get_next_state(meta_env, s, a)
    end

    # project_schedule = construct_partial_project_schedule(project_spec,problem_spec,map(i->robot_ICs[i], 1:problem_spec.N))
    # model = formulate_milp(SparseAdjacencyMILP(),project_schedule,problem_spec;Presolve=1,TimeLimit=0.5)
    # exclude_solutions!(model)
    # retval, elapsed_time, byte_ct, gc_time, mem_ct = @timed optimize!(model)
    # @show elapsed_time
    # @show primal_status(model)
    # @show dual_status(model)
    # @show objective_bound(model), value(objective_function(model))
    # @test termination_status(model) == MathOptInterface.OPTIMAL
    # assignment_matrix = get_assignment_matrix(model);
    # update_project_schedule!(project_schedule,problem_spec,assignment_matrix)
    # @test validate(project_schedule)
    # @test project_schedule.graph == DiGraph(assignment_matrix)
    # cache = initialize_planning_cache(project_schedule)

    # env, mapf = construct_search_env(project_schedule, problem_spec, env_graph);
    # pc_mapf = PC_MAPF(env,mapf);

    project_schedule = search_env.schedule
    cache = search_env.cache
    @test validate(project_schedule)

    t = 30
    trimmed_solution = trim_solution(search_env.env, solution, t)
    @test all([length(p) == get_cost(p)[1] for p in get_paths(trimmed_solution)])

    new_schedule = prune_project_schedule(project_schedule, cache, t; robot_positions=get_env_snapshot(solution,t))
    set_leaf_operation_nodes!(new_schedule)
    G = get_graph(new_schedule)
    # init planning cache with the existing solution
    t0 = map(v->get(cache.t0, get_vtx(project_schedule, get_vtx_id(new_schedule, v)), 0.0), vertices(G))
    new_cache = initialize_planning_cache(new_schedule;t0=t0)
    # identify active and fixed nodes
    active_vtxs = Set{Int}()
    fixed_vtxs = Set{Int}()
    for v in vertices(G)
        if new_cache.tF[v] < t
            push!(fixed_vtxs, v)
        elseif new_cache.t0[v] <= t <= new_cache.tF[v] # test if vertex is eligible to be dropped
            node_id = get_vtx_id(new_schedule,v)
            push!(active_vtxs, v)
            for e in edges(bfs_tree(G,v;dir=:in))
                push!(fixed_vtxs, e.dst)
            end
        end
    end
    # set all fixed_vtxs to plan_path=false
    for v in fixed_vtxs
        set_path_spec!(new_schedule,v,PathSpec(get_path_spec(new_schedule,v), plan_path=false, fixed=true))
    end
    # verify that all vertices following active_vtxs have a start time > 0
    let
        s1 = map(v->new_cache.t0[v], collect(fixed_vtxs))
        s2 = map(v->new_cache.t0[v], collect(active_vtxs))
        s3 = map(v->new_cache.t0[v], collect(setdiff(collect(vertices(G)),union(fixed_vtxs,active_vtxs))))
        @test all(s3 .> 0)
    end


    #### New Project schedule to splice in:
    problem_id2 = problem_id + 1
    def2 = read_problem_def(joinpath(PROBLEM_DIR,string("problem",problem_id2,".toml")))
    project_spec2, problem_spec2, _, _, _ = construct_task_graphs_problem(def2.project_spec, def2.r0, def2.s0, def2.sF, dist_matrix);
    next_schedule = construct_partial_project_schedule(project_spec2,problem_spec2)

    # remap object ids
    max_obj_id = maximum([get_id(id) for id in get_vtx_ids(project_schedule) if typeof(id) <: ObjectID])
    remap_object_ids!(next_schedule,max_obj_id)

    let
        s1 = Set{AbstractID}(new_schedule.vtx_ids)
        s2 = Set{AbstractID}(next_schedule.vtx_ids)
        @test length(s1) + length(s2) == length(union(s1,s2))
    end

    # splice projects together!
    for v in vertices(get_graph(next_schedule))
        node_id = get_vtx_id(next_schedule, v)
        add_to_schedule!(new_schedule, get_node_from_id(next_schedule, node_id), node_id)
    end
    for e in edges(get_graph(next_schedule))
        node_id1 = get_vtx_id(next_schedule, e.src)
        node_id2 = get_vtx_id(next_schedule, e.dst)
        add_edge!(new_schedule, node_id1, node_id2)
    end
    set_leaf_operation_nodes!(new_schedule)
    # do this again because now we have more nodes
    t0 = map(v->get(new_cache.t0, v, 0.0), vertices(G))
    new_cache = initialize_planning_cache(new_schedule;t0=t0)

    high_level_search!(solver, env_graph, new_schedule, problem_spec, Gurobi.Optimizer;
        milp_model=SparseAdjacencyMILP(),
        t0_ = Dict{AbstractID,Int}(get_vtx_id(new_schedule, v)=>t0 for (v,t0) in enumerate(new_cache.t0))
    )

    # Replan!
    model = formulate_milp(SparseAdjacencyMILP(),new_schedule,problem_spec;
        Presolve=1,
        TimeLimit=20,
        t0_ = Dict{AbstractID,Int}(get_vtx_id(new_schedule, v)=>t0 for (v,t0) in enumerate(new_cache.t0)) # TODO figure out a better way to do this
        )
    exclude_solutions!(model) # NOTE this is a high object-to-robot ratio. Consider changing that for the demo
    retval, elapsed_time, byte_ct, gc_time, mem_ct = @timed optimize!(model)
    @show elapsed_time
    @show primal_status(model)
    @show dual_status(model)
    @show objective_bound(model), value(objective_function(model))
    @show termination_status(model)
    @test termination_status(model) == MathOptInterface.OPTIMAL

    assignment_matrix = get_assignment_matrix(model);
    update_project_schedule!(new_schedule,problem_spec,assignment_matrix)
    @test validate(new_schedule)

    # print_project_schedule(new_schedule,"dummy_schedule";mode=:leaf_aligned)


end

# Collaborative transport
let
    vtx_grid = initialize_dense_vtx_grid(8,8)
    # 1   9  17  25  33  41  49  57
    # 2  10  18  26  34  42  50  58
    # 3  11  19  27  35  43  51  59
    # 4  12  20  28  36  44  52  60
    # 5  13  21  29  37  45  53  61
    # 6  14  22  30  38  46  54  62
    # 7  15  23  31  39  47  55  63
    # 8  16  24  32  40  48  56  64
    env_graph = construct_factory_env_from_vtx_grid(vtx_grid)
    dist_matrix = get_dist_matrix(env_graph)
<<<<<<< HEAD
    r0 = [1,25,4,29]
    # r0 = [1,25,8,28] # check that planning works even when it takes longer for some robots to arrive than others
=======
    # r0 = [1,25,4,28]
    r0 = [1,25,8,28] # check that planning works even when it takes longer for some robots to arrive than others
>>>>>>> 79a14404
    s0 = [10]#,18,11,19]
    sF = [42] #,50,43,51]

    task_shapes = Dict(1=>(2,2))
    shape_dict = Dict(
        10=>Dict((2,2)=>[10,18,11,19]),
        42=>Dict((2,2)=>[42,50,43,51]),
        )

    project_spec, robot_ICs = TaskGraphs.initialize_toy_problem(r0,[s0],[sF],(v1,v2)->dist_matrix[v1,v2])
    add_operation!(project_spec,construct_operation(project_spec,-1,[1],[],0))

    cost_function = MakeSpan
    project_spec, problem_spec, object_ICs, object_FCs, robot_ICs = construct_task_graphs_problem(
        project_spec,r0,s0,sF,dist_matrix;cost_function=cost_function,
        task_shapes=task_shapes,shape_dict=shape_dict)

<<<<<<< HEAD
    solver = PC_TAPF_Solver(
        DEBUG=true,
        LIMIT_A_star_iterations=5*nv(env_graph),
        verbosity=1,
        l4_verbosity=2
        );
=======
    solver = PC_TAPF_Solver(DEBUG=true,LIMIT_A_star_iterations=5*nv(env_graph),verbosity=4);
>>>>>>> 79a14404

    solution, _, cost, env = high_level_search!(SparseAdjacencyMILP(),solver,env_graph,project_spec,problem_spec,robot_ICs,Gurobi.Optimizer)

    project_schedule = construct_partial_project_schedule(project_spec, problem_spec, map(i->robot_ICs[i], 1:problem_spec.N))
    set_leaf_operation_nodes!(project_schedule)
    model = formulate_milp(SparseAdjacencyMILP(),project_schedule,problem_spec)
    optimize!(model)
    @test termination_status(model) == MOI.OPTIMAL
    adj_mat = get_assignment_matrix(model)
    update_project_schedule!(project_schedule,problem_spec,adj_mat)


    # print_project_schedule(project_schedule,"team_schedule")

    # Path planning
    solver = PC_TAPF_Solver(DEBUG=true,verbosity=1,LIMIT_A_star_iterations=5*nv(env_graph));
    env, mapf = construct_search_env(project_schedule, problem_spec, env_graph);
    pc_mapf = PC_MAPF(env,mapf);
    ##### Call CBS Search Routine (LEVEL 2) #####
    root_node = initialize_root_node(mapf)
    low_level_search!(solver, pc_mapf.env, pc_mapf.mapf,root_node)

    @show convert_to_vertex_lists(root_node.solution)
end
let
    # construct random collaborative transport tasks
    env_id = 2
    env_file = joinpath(ENVIRONMENT_DIR,string("env_",env_id,".toml"))
    factory_env = read_env(env_file)

    # for (v,dict) in factory_env.expanded_zones
    #     for (shape,vtxs) in dict
    #         @test sort(vtxs) == vtxs
    #     end
    # end

    env_graph = factory_env
    dist_matrix = get_dist_matrix(env_graph)
    N = 5
    M = 10
    r0,s0,sF = get_random_problem_instantiation(N,M,get_pickup_zones(factory_env),get_dropoff_zones(factory_env),
            get_free_zones(factory_env))
    def = SimpleProblemDef(ProjectSpec(),r0,s0,sF)
    open("dummy.toml", "w") do io
        TOML.print(io, TOML.parse(def))
    end
    read_problem_def("dummy.toml")

    project_spec, r0, s0, sF = def.project_spec,def.r0,def.s0,def.sF
    project_spec, problem_spec, object_ICs, object_FCs, robot_ICs = construct_task_graphs_problem(
            project_spec, r0, s0, sF, dist_matrix);

    project_spec = construct_random_project_spec(M,s0,sF)
    problem_def = SimpleProblemDef(project_spec,r0,s0,sF)

end<|MERGE_RESOLUTION|>--- conflicted
+++ resolved
@@ -484,13 +484,8 @@
     # 8  16  24  32  40  48  56  64
     env_graph = construct_factory_env_from_vtx_grid(vtx_grid)
     dist_matrix = get_dist_matrix(env_graph)
-<<<<<<< HEAD
     r0 = [1,25,4,29]
     # r0 = [1,25,8,28] # check that planning works even when it takes longer for some robots to arrive than others
-=======
-    # r0 = [1,25,4,28]
-    r0 = [1,25,8,28] # check that planning works even when it takes longer for some robots to arrive than others
->>>>>>> 79a14404
     s0 = [10]#,18,11,19]
     sF = [42] #,50,43,51]
 
@@ -508,16 +503,12 @@
         project_spec,r0,s0,sF,dist_matrix;cost_function=cost_function,
         task_shapes=task_shapes,shape_dict=shape_dict)
 
-<<<<<<< HEAD
     solver = PC_TAPF_Solver(
         DEBUG=true,
         LIMIT_A_star_iterations=5*nv(env_graph),
         verbosity=1,
         l4_verbosity=2
         );
-=======
-    solver = PC_TAPF_Solver(DEBUG=true,LIMIT_A_star_iterations=5*nv(env_graph),verbosity=4);
->>>>>>> 79a14404
 
     solution, _, cost, env = high_level_search!(SparseAdjacencyMILP(),solver,env_graph,project_spec,problem_spec,robot_ICs,Gurobi.Optimizer)
 
